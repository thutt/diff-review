--- conflicted
+++ resolved
@@ -10,11 +10,11 @@
 """
 import os
 import sys
-from PyQt6.QtWidgets import (QApplication, QTabWidget, QMainWindow, QHBoxLayout,
+from PyQt6.QtWidgets import (QApplication, QTabWidget, QMainWindow, QHBoxLayout, 
                               QVBoxLayout, QWidget, QPushButton, QSplitter,
                               QPlainTextEdit, QMenu, QMessageBox, QProgressDialog, QFileDialog)
 from PyQt6.QtCore import Qt, QFileSystemWatcher, QTimer
-from PyQt6.QtGui import (QAction, QFont, QKeySequence, QActionGroup, QFontMetrics,
+from PyQt6.QtGui import (QAction, QFont, QKeySequence, QActionGroup, QFontMetrics, 
                          QColor, QTextDocument, QShortcut)
 
 from help_dialog import HelpDialog
@@ -27,13 +27,10 @@
 import commit_msg_handler
 import search_manager
 import file_tree_sidebar
-<<<<<<< HEAD
 import keybindings
-=======
 from commit_msg_handler import CommitMessageTab
 from note_manager import ReviewNotesTab
 from diff_viewer import DiffViewer
->>>>>>> 928b27c5
 
 
 class DiffViewerTabWidget(QMainWindow):
@@ -114,7 +111,7 @@
         # Initialize key bindings
         self.keybindings = keybindings.KeyBindings(keybindings_file)
         self.pending_keys = []  # For multi-key sequences
-        
+
         # Create bookmark manager
         self.bookmark_mgr = bookmark_manager.BookmarkManager(self)
         
@@ -1169,12 +1166,41 @@
             for v in self.get_all_viewers():
                 if v != viewer:
                     v._needs_color_refresh = True
+
+    def _change_commit_msg_font_size(self, text_widget, delta):
+        """Change font size for commit message tab"""
+        self.commit_msg_mgr.change_commit_msg_font_size(text_widget, delta)
+
+    def _reset_commit_msg_font_size(self, text_widget):
+        """Reset font size for commit message tab to default (12pt)"""
+        self.commit_msg_mgr.reset_commit_msg_font_size(text_widget)
+
+    def _change_review_notes_font_size(self, text_widget, delta):
+        """Change font size for review notes tab"""
+        if not hasattr(text_widget, 'current_font_size'):
+            text_widget.current_font_size = 12  # Initialize if not set (review notes default is 12pt)
+
+        new_size = text_widget.current_font_size + delta
+        # Clamp to range [6, 24]
+        new_size = max(6, min(24, new_size))
+
+        if new_size != text_widget.current_font_size:
+            text_widget.current_font_size = new_size
+            font = QFont("Courier", new_size, QFont.Weight.Bold)
+            text_widget.setFont(font)
+            text_widget.viewport().update()
+
+    def _reset_review_notes_font_size(self, text_widget):
+        """Reset font size for review notes tab to default (12pt)"""
+        text_widget.current_font_size = 12
+        font = QFont("Courier", 12, QFont.Weight.Bold)
+        text_widget.setFont(font)
+        text_widget.viewport().update()
     
     def keyPressEvent(self, event):
         """Handle key press events using configurable keybindings"""
         key = event.key()
         modifiers = event.modifiers()
-<<<<<<< HEAD
 
         # Build current key press as (qt_key, modifiers)
         current_key = (key, modifiers)
@@ -1226,61 +1252,6 @@
                     self._change_review_notes_font_size(current_widget, 1)
                 elif hasattr(current_widget, 'diff_viewer'):
                     current_widget.diff_viewer.increase_font_size()
-=======
-        
-        # Font size changes - Ctrl + Plus/Minus/0
-        if modifiers & Qt.KeyboardModifier.ControlModifier:
-            if key in (Qt.Key.Key_Plus, Qt.Key.Key_Equal):  # + or = key
-                current_widget = self.tab_widget.currentWidget()
-                if current_widget:
-                    current_widget.increase_font_size()
-                return
-            elif key == Qt.Key.Key_Minus:
-                current_widget = self.tab_widget.currentWidget()
-                if current_widget:
-                    current_widget.decrease_font_size()
-                return
-            elif key == Qt.Key.Key_0:
-                current_widget = self.tab_widget.currentWidget()
-                if current_widget:
-                    current_widget.reset_font_size()
-                return
-        
-        # Get current viewer for most commands
-        viewer = self.get_current_viewer()
-        
-        # F1 or Ctrl+? - Show keyboard shortcuts
-        if key == Qt.Key.Key_F1 or (key == Qt.Key.Key_Question and 
-                                      modifiers & Qt.KeyboardModifier.ControlModifier):
-            self.show_shortcuts()
-            return
-        
-        # M - Toggle bookmark (works for both commit message and diff viewers)
-        if key == Qt.Key.Key_M:
-            current_widget = self.tab_widget.currentWidget()
-            if current_widget:
-                current_widget.toggle_bookmark()
-            return
-        
-        # [ - Previous bookmark (works for both commit message and diff viewers)
-        if key == Qt.Key.Key_BracketLeft:
-            self.navigate_to_prev_bookmark()
-            return
-        
-        # ] - Next bookmark (works for both commit message and diff viewers)
-        if key == Qt.Key.Key_BracketRight:
-            self.navigate_to_next_bookmark()
-            return
-        
-        # All other shortcuts require an active viewer
-        if not viewer:
-            super().keyPressEvent(event)
-            return
-        
-        # Ctrl+D - Toggle diff map
-        if key == Qt.Key.Key_D and modifiers & Qt.KeyboardModifier.ControlModifier:
-            self.toggle_diff_map()
->>>>>>> 928b27c5
             return
         elif action == 'decrease_font':
             if current_widget:
@@ -1325,7 +1296,6 @@
                 current = self.tab_widget.currentIndex()
                 self.tab_widget.setCurrentIndex((current + 1) % count)
             return
-<<<<<<< HEAD
         elif action == 'prev_tab':
             count = self.tab_widget.count()
             if count > 0:
@@ -1343,32 +1313,6 @@
             return
         elif action == 'toggle_sidebar':
             self.toggle_sidebar()
-=======
-        
-        # X - Toggle collapse change region / Shift+X - Toggle collapse all
-        if key == Qt.Key.Key_X:
-            if modifiers & Qt.KeyboardModifier.ShiftModifier:
-                # Shift+X - Toggle collapse all change regions (deleted and added)
-                if viewer.collapsed_regions:
-                    viewer.uncollapse_all_regions()
-                else:
-                    viewer.collapse_all_change_regions()
-            else:
-                # X - Toggle collapse for current line's region
-                if viewer.base_text.hasFocus():
-                    line_idx = viewer.base_text.textCursor().blockNumber()
-                elif viewer.modified_text.hasFocus():
-                    line_idx = viewer.modified_text.textCursor().blockNumber()
-                else:
-                    return
-                
-                # Check if line is in a collapsed region - if so, uncollapse
-                if viewer.is_line_in_collapsed_region(line_idx):
-                    viewer.uncollapse_region(line_idx)
-                # Check if line is in a change region - if so, collapse
-                elif viewer.is_change_region(line_idx):
-                    viewer.collapse_change_region(line_idx)
->>>>>>> 928b27c5
             return
 
         # Actions that require a viewer
@@ -1455,7 +1399,6 @@
                 viewer.base_text.setFocus()
             else:
                 viewer.modified_text.setFocus()
-
     
     def eventFilter(self, obj, event):
         """Filter events from text widgets to handle Tab key and configurable shortcuts"""
@@ -1465,7 +1408,6 @@
             modifiers = event.modifiers()
 
             # Check if this is the commit message widget
-<<<<<<< HEAD
             is_commit_msg = hasattr(obj, 'is_commit_msg') and obj.is_commit_msg
 
             # Build current key press
@@ -1475,13 +1417,6 @@
 
             # Handle search action
             if action == 'search':
-=======
-            is_commit_msg = isinstance(obj.parent(), CommitMessageTab) if obj.parent() else False
-            
-            # Ctrl+S or Ctrl+F - Search (works for both commit message and diff viewers)
-            if ((key == Qt.Key.Key_S or key == Qt.Key.Key_F) and
-                modifiers & Qt.KeyboardModifier.ControlModifier):
->>>>>>> 928b27c5
                 self.show_search_dialog()
                 return True
 
@@ -1534,6 +1469,14 @@
                     viewer.base_text.setFocus()
                     viewer.base_text.ensureCursorVisible()
                     return True
+
+            # Check if we have pending keys from a multi-key sequence
+            # If so, we need to let this event bubble up to keyPressEvent
+            if self.pending_keys:
+                # Manually trigger keyPressEvent with this event
+                self.keyPressEvent(event)
+                return True
+
         return False
     
     def run(self):
