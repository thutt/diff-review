# Copyright (c) 2025  Logic Magicians Software (Taylor Hutt).
# All Rights Reserved.
# Licensed under Gnu GPL V3.
#
"""
Tab manager for diff_review

This module contains the tab widget that manages multiple DiffViewer instances
with a sidebar for file selection.
"""
import os
import sys
from PyQt6.QtWidgets import (QApplication, QTabWidget, QMainWindow, QHBoxLayout, 
                              QVBoxLayout, QWidget, QPushButton, QSplitter,
                              QPlainTextEdit, QMenu, QMessageBox, QProgressDialog, QFileDialog)
from PyQt6.QtCore import Qt, QFileSystemWatcher, QTimer
from PyQt6.QtGui import (QAction, QFont, QKeySequence, QActionGroup, QFontMetrics, 
                         QColor, QTextDocument, QShortcut)

from help_dialog import HelpDialog
from shortcuts_dialog import ShortcutsDialog
from search_dialogs import SearchDialog, SearchResultDialog
import color_palettes
import view_state_manager
import bookmark_manager
import file_watcher
import commit_msg_handler
import search_manager
import file_tree_sidebar
from commit_msg_handler import CommitMessageTab
from note_manager import ReviewNotesTab, ReviewNotesTabBase
from diff_viewer import DiffViewer


class OverlayWidget(QWidget):
    """Widget that can have a dimming overlay that auto-resizes"""

    def __init__(self, parent=None):
        super().__init__(parent)
        self.overlay = QWidget(self)
        self.overlay.setStyleSheet("background-color: rgba(0, 0, 0, 0.5);")
        self.overlay.setAttribute(Qt.WidgetAttribute.WA_TransparentForMouseEvents)
        self.overlay.hide()
        # Ensure overlay fills the entire container
        self.overlay.setGeometry(0, 0, self.width(), self.height())

    def resizeEvent(self, event):
        """Resize overlay to match widget size"""
        super().resizeEvent(event)
        # Always update overlay geometry when container resizes
        self.overlay.setGeometry(0, 0, self.width(), self.height())

    def showEvent(self, event):
        """Ensure overlay is sized correctly when shown"""
        super().showEvent(event)
        if self.overlay.isVisible():
            self.overlay.setGeometry(0, 0, self.width(), self.height())


class DiffViewerTabWidget(QMainWindow):
    """Main window containing tabs of DiffViewer instances with file sidebar"""
    
    def __init__(self,
                 afr,           # Abstract file reader
                 display_lines     : int,
                 display_chars     : int,
                 show_diff_map     : bool,
                 show_line_numbers : bool,
                 auto_reload       : bool,
                 ignore_tab        : bool,
                 ignore_trailing_ws: bool,
                 ignore_intraline  : bool,
                 intraline_percent : float,
                 palette           : str,
                 dump_ir           : bool,
                 tab_label_stats   : bool,
                 file_label_stats  : bool,
                 editor_class,
                 editor_theme):
        if QApplication.instance() is None:
            self._app = QApplication(sys.argv)
        else:
            self._app = QApplication.instance()
        
        super().__init__()
        
        self.afr_ = afr
        self.display_lines = display_lines
        self.display_chars = display_chars
        self.ignore_tab = ignore_tab
        self.ignore_trailing_ws = ignore_trailing_ws
        self.ignore_intraline = ignore_intraline
        self.dump_ir = dump_ir
        self.intraline_percent = intraline_percent
        self._bulk_loading = False  # Suppress highlighting during "Open All Files"
        self.editor_class = editor_class
        self.editor_theme = editor_theme
        
        # Stats display mode: 0=none, 1=tabs only, 2=sidebar only
        # Determine initial mode from command line args
        if not tab_label_stats and not file_label_stats:
            self.stats_display_mode = 0  # No stats
        elif tab_label_stats and not file_label_stats:
            self.stats_display_mode = 1  # Tab stats only
        else:  # not tab_label_stats and file_label_stats
            self.stats_display_mode = 2  # Sidebar stats only
        
        # Store individual flags for compatibility
        self.tab_label_stats = tab_label_stats
        self.file_label_stats = file_label_stats
        
        # Apply explicit palette if specified, otherwise use auto-selected default
        if palette is not None:
            color_palettes.set_current_palette(palette)
        
        self.setWindowTitle("Diff Viewer")
        
        # Storage for file classes and their buttons
        self.file_classes = []
        self.file_buttons = []
        self.file_to_tab_index = {}  # Maps file_class to tab index
        self.current_file_class = None  # Track which file is being added
        self.sidebar_visible = True
        self.saved_splitter_sizes = None  # Stores splitter sizes when sidebar is hidden
        
        # Global view state for all tabs
        self.diff_map_visible = show_diff_map  # Initial state for diff map
        self.line_numbers_visible = show_line_numbers  # Initial state for line numbers
        self.global_note_file = None  # Global note file for all viewers
        
        # Create view state manager
        self.view_state_mgr = view_state_manager.ViewStateManager(
            self, show_diff_map, show_line_numbers,
            ignore_tab, ignore_trailing_ws, ignore_intraline)
        
        # Create bookmark manager
        self.bookmark_mgr = bookmark_manager.BookmarkManager(self)
        
        # Dialog instance tracking to prevent multiple instances
        self.help_dialog = None
        self.shortcuts_dialog = None
        
        # Create file watcher manager
        self.file_watcher_mgr = file_watcher.FileWatcherManager(self, auto_reload)
        
        # Keep references for compatibility
        self.auto_reload_enabled = self.file_watcher_mgr.auto_reload_enabled
        self.file_watchers = self.file_watcher_mgr.file_watchers
        self.reload_timers = self.file_watcher_mgr.reload_timers
        self.changed_files = self.file_watcher_mgr.changed_files
        
        # Create commit message handler
        self.commit_msg_mgr = commit_msg_handler.CommitMsgHandler(self)
        
        # Keep references for compatibility
        self.commit_msg_rel_path_ = self.commit_msg_mgr.commit_msg_rel_path
        self.commit_msg_button = self.commit_msg_mgr.commit_msg_button
        
        # Create note manager
        import note_manager
        self.note_mgr = note_manager.NoteManager(self)
        
        # Create search manager
        self.search_mgr = search_manager.SearchManager(self)
        
        # Keep reference for compatibility
        self.search_result_dialogs = self.search_mgr.search_result_dialogs
        
        # Focus mode: 'sidebar' or 'content'
        self.focus_mode = 'sidebar'  # Start with sidebar focused (files must be selected first)
        self.last_content_tab_index = None  # Track last focused content tab for restoring focus
        self.sidebar_base_stylesheet = ""  # Will be set after sidebar is created
        self.tab_widget_base_stylesheet = ""  # Will be set after tab_widget is created
        self.focus_mode_label = None  # Label for showing focus mode in status bar
        
        # Create main layout
        central = QWidget()
        main_layout = QHBoxLayout(central)
        main_layout.setContentsMargins(0, 0, 0, 0)
        main_layout.setSpacing(0)
        
        # Create splitter for resizable sidebar
        self.splitter = QSplitter(Qt.Orientation.Horizontal)
        
        # Create sidebar with overlay container
        self.sidebar_container = OverlayWidget()
        sidebar_layout = QVBoxLayout(self.sidebar_container)
        sidebar_layout.setContentsMargins(0, 0, 0, 0)
        self.sidebar_widget = file_tree_sidebar.FileTreeSidebar(self)
        sidebar_layout.addWidget(self.sidebar_widget)
        self.sidebar_overlay = self.sidebar_container.overlay
        
        # Keep references for backward compatibility
        self.open_all_button = self.sidebar_widget.open_all_button
        self.button_layout = None  # No longer used
        self.button_container = None  # No longer used
        
        # Add sidebar container to splitter
        self.splitter.addWidget(self.sidebar_container)
        
        # Create tab widget with overlay container
        self.tab_container = OverlayWidget()
        tab_layout = QVBoxLayout(self.tab_container)
        tab_layout.setContentsMargins(0, 0, 0, 0)
        self.tab_widget = QTabWidget()
        self.tab_widget.setTabsClosable(True)
        self.tab_widget.setMovable(True)  # Allow tabs to be reordered by dragging
        
        # On MacOS, prevent tab widget from expanding the window when many tabs are added
        # This fixes a regression where the window would grow wider and the sidebar would
        # shrink and become unresizable after opening many files
        if sys.platform == 'darwin':
            from PyQt6.QtWidgets import QSizePolicy
            policy = self.tab_widget.sizePolicy()
            policy.setHorizontalPolicy(QSizePolicy.Policy.Ignored)
            self.tab_widget.setSizePolicy(policy)
        
        self.tab_widget.tabCloseRequested.connect(self.close_tab)
        self.tab_widget.currentChanged.connect(self.on_tab_changed)
        tab_layout.addWidget(self.tab_widget)
        self.tab_overlay = self.tab_container.overlay
        
        # Disable keyboard focus on tab bar to prevent Tab/Shift+Tab from reaching it
        self.tab_widget.tabBar().setFocusPolicy(Qt.FocusPolicy.NoFocus)
        
        self.splitter.addWidget(self.tab_container)
        
        # Set initial splitter sizes (sidebar: 250px, main area: rest)
        self.splitter.setSizes([250, 1350])
        
        main_layout.addWidget(self.splitter)
        
        self.setCentralWidget(central)
        
        # Install event filter on tab bar to capture clicks on tabs
        self.tab_widget.tabBar().installEventFilter(self)

        # Install global event filter on application to catch ALL mouse clicks
        self._app.installEventFilter(self)
        
        # Don't apply initial focus tinting - wait until first file loads
        # self.update_focus_tinting()
        
        # Create menu bar
        menubar = self.menuBar()
        
        # File menu
        file_menu = menubar.addMenu("File")
        
        open_note_action = QAction("Open Note...", self)
        open_note_action.triggered.connect(self.open_note_file)
        file_menu.addAction(open_note_action)
        
        file_menu.addSeparator()
        
        close_tab_action = QAction("Close Tab", self)
        close_tab_action.setShortcut(QKeySequence("Ctrl+W"))
        close_tab_action.triggered.connect(self.close_current_tab)
        file_menu.addAction(close_tab_action)
        
        quit_action = QAction("Quit", self)
        quit_action.setShortcut(QKeySequence("Ctrl+Q"))
        quit_action.triggered.connect(self.close)
        file_menu.addAction(quit_action)
        
        # View menu
        view_menu = menubar.addMenu("View")
        
        self.show_sidebar_action = QAction("Show Sidebar", self)
        self.show_sidebar_action.setShortcut(QKeySequence("Ctrl+B"))
        self.show_sidebar_action.setCheckable(True)
        self.show_sidebar_action.setChecked(True)  # Sidebar starts visible
        self.show_sidebar_action.triggered.connect(self.toggle_sidebar)
        view_menu.addAction(self.show_sidebar_action)
        
        view_menu.addSeparator()
        
        self.show_diff_map_action = QAction("Show Diff Map", self)
        self.show_diff_map_action.setShortcut(QKeySequence("Ctrl+D"))
        self.show_diff_map_action.setCheckable(True)
        self.show_diff_map_action.setChecked(show_diff_map)
        self.show_diff_map_action.triggered.connect(self.toggle_diff_map)
        view_menu.addAction(self.show_diff_map_action)
        
        self.show_line_numbers_action = QAction("Show Line Numbers", self)
        self.show_line_numbers_action.setShortcut(QKeySequence("Ctrl+L"))
        self.show_line_numbers_action.setCheckable(True)
        self.show_line_numbers_action.setChecked(show_line_numbers)
        self.show_line_numbers_action.triggered.connect(self.toggle_line_numbers)
        view_menu.addAction(self.show_line_numbers_action)
        
        view_menu.addSeparator()
        
        self.show_tab_action = QAction("Show Tabs", self)
        self.show_tab_action.setShortcut(QKeySequence("Ctrl+T"))
        self.show_tab_action.setCheckable(True)
        self.show_tab_action.setChecked(not ignore_tab)
        self.show_tab_action.triggered.connect(self.toggle_tab_visibility)
        view_menu.addAction(self.show_tab_action)
        
        self.show_trailing_ws_action = QAction("Show Trailing Whitespace", self)
        self.show_trailing_ws_action.setShortcut(QKeySequence("Ctrl+E"))
        self.show_trailing_ws_action.setCheckable(True)
        self.show_trailing_ws_action.setChecked(not ignore_trailing_ws)
        self.show_trailing_ws_action.triggered.connect(self.toggle_trailing_ws_visibility)
        view_menu.addAction(self.show_trailing_ws_action)
        
        self.show_intraline_action = QAction("Show Intraline Changes", self)
        self.show_intraline_action.setShortcut(QKeySequence("Ctrl+I"))
        self.show_intraline_action.setCheckable(True)
        self.show_intraline_action.setChecked(not ignore_intraline)
        self.show_intraline_action.triggered.connect(self.toggle_intraline_visibility)
        view_menu.addAction(self.show_intraline_action)
        
        view_menu.addSeparator()
        
        self.auto_reload_action = QAction("Auto-reload Files", self)
        self.auto_reload_action.setShortcut(QKeySequence("Ctrl+R"))
        self.auto_reload_action.setCheckable(True)
        self.auto_reload_action.setChecked(auto_reload)  # Set from parameter
        self.auto_reload_action.triggered.connect(self.toggle_auto_reload)
        view_menu.addAction(self.auto_reload_action)
        
        view_menu.addSeparator()
        
        self.cycle_stats_action = QAction("Cycle Stats Display (None -> Tabs -> Sidebar)", self)
        self.cycle_stats_action.setShortcut(QKeySequence("Ctrl+Y"))
        self.cycle_stats_action.triggered.connect(self.cycle_stats_display)
        view_menu.addAction(self.cycle_stats_action)
        
        # Set initial menu text with current mode boldfaced
        self._update_stats_menu_text()
        
        view_menu.addSeparator()
        
        increase_font_action = QAction("Increase Font Size", self)
        increase_font_action.setShortcuts([QKeySequence.StandardKey.ZoomIn])
        increase_font_action.triggered.connect(self.increase_font_size)
        view_menu.addAction(increase_font_action)
        
        decrease_font_action = QAction("Decrease Font Size", self)
        decrease_font_action.setShortcuts([QKeySequence.StandardKey.ZoomOut])
        decrease_font_action.triggered.connect(self.decrease_font_size)
        view_menu.addAction(decrease_font_action)
        
        reset_font_action = QAction("Reset Font Size", self)
        reset_font_action.setShortcut(QKeySequence("Ctrl+0"))
        reset_font_action.triggered.connect(self.reset_font_size)
        view_menu.addAction(reset_font_action)
        
        # Palette menu
        palette_menu = menubar.addMenu("Palette")
        
        # Create action group for exclusive palette selection
        self.palette_action_group = QActionGroup(self)
        self.palette_action_group.setExclusive(True)
        
        # Get current palette name
        current_palette = color_palettes.get_current_palette().name
        
        # Add action for each palette
        for palette_name in color_palettes.get_palette_names():
            action = QAction(palette_name, self)
            action.setCheckable(True)
            action.setChecked(palette_name == current_palette)
            action.triggered.connect(lambda checked, name=palette_name: self.switch_palette(name))
            self.palette_action_group.addAction(action)
            palette_menu.addAction(action)
        
        # Help menu
        help_menu = menubar.addMenu("Help")
        
        shortcuts_action = QAction("Keyboard Shortcuts", self)
        shortcuts_action.setShortcuts([QKeySequence("Ctrl+?"), QKeySequence("F1")])
        shortcuts_action.triggered.connect(self.show_shortcuts)
        help_menu.addAction(shortcuts_action)
        
        help_action = QAction("How to Use", self)
        help_action.triggered.connect(self.show_help)
        help_menu.addAction(help_action)
        
        # Calculate window size based on display parameters
        # Use Courier 12 Bold to match the text widget font
        text_font = QFont("Courier", 12, QFont.Weight.Bold)
        fm = QFontMetrics(text_font)
        char_width = fm.horizontalAdvance('0')
        line_height = fm.height()
        
        # Width: (chars * 2 panes) + line numbers (90*2) + diff map (30) + scrollbar (20) + margins (40) + sidebar (250)
        total_width = (self.display_chars * char_width * 2) + (90 * 2) + 30 + 20 + 40 + 250
        # Height: lines + labels (40) + scrollbar (20) + status bar (30) + margins (20) + menubar (30)
        total_height = (self.display_lines * line_height) + 40 + 20 + 30 + 20 + 30
        
        # Tab navigation shortcuts (support both Ctrl and Meta for Mac compatibility)
        next_tab_shortcut = QShortcut(QKeySequence("Ctrl+Tab"), self)
        next_tab_shortcut.activated.connect(self.next_tab)
        next_tab_shortcut_alt = QShortcut(QKeySequence("Meta+Tab"), self)
        next_tab_shortcut_alt.activated.connect(self.next_tab)
        
        prev_tab_shortcut = QShortcut(QKeySequence("Ctrl+Shift+Tab"), self)
        prev_tab_shortcut.activated.connect(self.prev_tab)
        prev_tab_shortcut_alt = QShortcut(QKeySequence("Meta+Shift+Tab"), self)
        prev_tab_shortcut_alt.activated.connect(self.prev_tab)
        
        self.resize(total_width, total_height)
    
    def add_commit_msg(self, commit_msg_rel_path):
        """Add commit message to the sidebar as the first item"""
        self.commit_msg_mgr.add_commit_msg(commit_msg_rel_path)
        # Sync references
        self.commit_msg_rel_path_ = self.commit_msg_mgr.commit_msg_rel_path
        self.commit_msg_button = self.commit_msg_mgr.commit_msg_button
        
        # Update "Open All Files" count to include commit message
        self.update_open_all_button_text()
    
    def on_commit_msg_clicked(self):
        """Handle commit message button click"""
        self.commit_msg_mgr.on_commit_msg_clicked()
    
    def create_commit_msg_tab(self):
        """Create a tab displaying the commit message"""
        self.commit_msg_mgr.create_commit_msg_tab()
    
    def show_search_dialog(self):
        """Show search dialog for current tab"""
        self.search_mgr.show_search_dialog()

    
    def search_selected_text(self, text_widget):
        """Search for selected text from any text widget"""
        self.search_mgr.search_selected_text(text_widget)
    
    def show_commit_msg_context_menu(self, pos, text_widget):
        """Show context menu for commit message"""
        self.commit_msg_mgr.show_commit_msg_context_menu(pos, text_widget)
    
    def take_commit_msg_note(self, text_widget):
        """Take note from commit message"""
        self.commit_msg_mgr.take_commit_msg_note(text_widget)
    
    def get_note_file(self):
        """Get note file - prefer global, fallback to any viewer"""
        if self.global_note_file:
            return self.global_note_file
        
        viewers = self.get_all_viewers()
        for viewer in viewers:
            if viewer.note_file:
                return viewer.note_file
        return None
    
    def open_note_file(self):
        """Open a note file using file picker dialog"""
        # Use getOpenFileName but with DontConfirmOverwrite since we're not overwriting
        file_dialog = QFileDialog(self)
        file_dialog.setWindowTitle("Select Note File")
        file_dialog.setNameFilter("Text Files (*.txt);;All Files (*)")
        file_dialog.setFileMode(QFileDialog.FileMode.AnyFile)  # Allow typing non-existent files
        file_dialog.setAcceptMode(QFileDialog.AcceptMode.AcceptOpen)
        file_dialog.setOption(QFileDialog.Option.DontConfirmOverwrite, True)  # Don't warn about overwrite
        file_dialog.setOption(QFileDialog.Option.DontUseNativeDialog, True)  # Use Qt dialog on macOS to allow typing
        
        if file_dialog.exec() == QFileDialog.DialogCode.Accepted:
            files = file_dialog.selectedFiles()
            if not files:
                return
            
            file_path = files[0]
            
            # Use NoteManager to set the note file - this creates button and updates count
            self.note_mgr.set_note_file(file_path)
            
            # Check if file exists to customize message
            import os
            if os.path.exists(file_path):
                msg = f"Note file set to:\n{file_path}\n\nAll viewers will now append notes to this existing file."
            else:
                msg = f"Note file set to:\n{file_path}\n\nThis file will be created when the first note is taken."
            
            # Show confirmation
            QMessageBox.information(
                self,
                "Note File Set",
                msg
            )
    
    def add_file(self, file_class):
        """
        Add a file to the sidebar.
        
        Args:
            file_class: An object with button_label() and add_viewer(tab_widget) methods
        """
        self.file_classes.append(file_class)
        
        # Add to tree view
        self.sidebar_widget.add_file(file_class)
        
        # Store reference in file_class for later updates
        file_class.ui_button_ = None  # No longer a button
        
        # Keep file_buttons list for compatibility, though items are no longer buttons
        # Instead, we'll track file_classes directly
        self.file_buttons.append(file_class)  # Store file_class for compatibility
        
        # Update "Open All Files" button text with current file count
        self.update_open_all_button_text()
    
    def update_open_all_button_text(self):
        """Update the 'Open All Files' button text to show file count"""
        total_files = len(self.file_classes)
        
        # Add commit message if present
        if self.commit_msg_button:
            total_files += 1
        
        # Add review notes if present
        if self.note_mgr.notes_button:
            total_files += 1
        
        self.sidebar_widget.update_open_all_text(total_files)
    
    def open_all_files(self):
        """Open all files in tabs, including commit message and review notes if present"""
        # Build list of files that need to be opened
        files_to_open = []
        
        if self.commit_msg_rel_path_ and 'commit_msg' not in self.file_to_tab_index:
            files_to_open.append(('commit_msg', None))
        
        # Add review notes if note file is configured and not already open
        if self.global_note_file and 'review_notes' not in self.file_to_tab_index:
            files_to_open.append(('review_notes', None))
 
        # Check which files aren't open yet
        for file_class in self.file_classes:
            if file_class not in self.file_to_tab_index:
                files_to_open.append(('file', file_class))
        
        if len(files_to_open) == 0:
            # All already open, just focus first tab
            if self.tab_widget.count() > 0:
                self.tab_widget.setCurrentIndex(0)
            return
        
        # Enable bulk loading mode to suppress highlighting during load
        self._bulk_loading = True
        
        # Create progress dialog
        progress = QProgressDialog("Loading files...", "Cancel", 0, len(files_to_open), self)
        progress.setWindowTitle("Opening Files")
        progress.setWindowModality(Qt.WindowModality.WindowModal)
        progress.setMinimumDuration(500)  # Only show if takes more than 500ms
        
        current_index = 0
        
        # Open files that aren't already open
        for item_type, item_data in files_to_open:
            if progress.wasCanceled():
                break
            
            # Update progress text
            if item_type == 'commit_msg':
                progress.setLabelText("Loading Commit Message...")
            elif item_type == 'review_notes':
                progress.setLabelText("Loading Review Notes...")
            else:
                progress.setLabelText(f"Loading {item_data.button_label()}...")
            
            progress.setValue(current_index)
            QApplication.processEvents()  # Keep UI responsive
            
            # Load the file
            if item_type == 'commit_msg':
                self.on_commit_msg_clicked()
            elif item_type == 'review_notes':
                self.note_mgr.on_notes_clicked()
            else:
                self.on_file_clicked(item_data)
            
            current_index += 1
        
        progress.setValue(len(files_to_open))
        progress.close()
        
        # Disable bulk loading mode
        self._bulk_loading = False
        
        # Focus the first tab (commit message if present, otherwise first file)
        if self.tab_widget.count() > 0:
            self.tab_widget.setCurrentIndex(0)
            # Now apply highlighting to the visible tab
            viewer = self.get_viewer_at_index(0)
            if viewer:
                viewer.ensure_highlighting_applied()
            
            # Focus the content area (first tab)
            self.focus_mode = 'content'
            current_widget = self.tab_widget.currentWidget()
            if current_widget:
                current_widget.focus_content()
            self.update_focus_tinting()
            self.update_status_focus_indicator()
    
    def on_file_clicked(self, file_class):
        """Handle file button click"""
        # Check if tab already exists for this file
        if file_class in self.file_to_tab_index:
            tab_index = self.file_to_tab_index[file_class]
            # Verify tab still exists (might have been closed)
            if 0 <= tab_index < self.tab_widget.count():
                widget = self.tab_widget.widget(tab_index)
                if widget.file_class == file_class:
                    # Tab exists, switch to it
                    self.tab_widget.setCurrentIndex(tab_index)
                    return
            # Tab was closed, remove from mapping
            del self.file_to_tab_index[file_class]
        
        # No existing tab, create new one
        self.current_file_class = file_class  # Store for add_viewer to use
        file_class.add_viewer(self)
        self.current_file_class = None  # Clear after use
        
        # Update tree item label now that file is loaded and stats are available
        self.sidebar_widget.update_file_label(file_class)
    
    def add_viewer(self, diff_viewer, tab_title=None):
        """
        Add a fully configured DiffViewer to a new tab.
        
        Args:
            diff_viewer: A DiffViewer instance that has been configured
            tab_title: Optional title for the tab. If not provided, uses the 
                      tab_label() from the file_class
        
        Returns:
            The index of the newly added tab
        """
        # Use the file_class that was stored when button was clicked
        file_class = self.current_file_class
        
        if tab_title is None and file_class:
            # Use the tab label as the tab title
            tab_title = file_class.tab_label()
        elif tab_title is None:
            # Fallback if no file_class
            base_name = diff_viewer.base_file.split('/')[-1]
            modified_name = diff_viewer.modified_file.split('/')[-1]
            tab_title = f"{base_name} vs {modified_name}"
        
        # Add the diff_viewer directly to the tab (it's now a QWidget)
        index = self.tab_widget.addTab(diff_viewer, tab_title)
        
        # Store references
        diff_viewer.file_class = file_class
        diff_viewer.tab_manager = self  # Back-reference for bookmark sync
        diff_viewer.tab_index = index  # Store tab index
        
        # Install event filter on DiffViewer itself to capture mouse clicks
        # on all its children (line areas, diff map, scrollbars, etc.)
        # Mouse events bubble up, so filtering the parent catches all clicks
        diff_viewer.installEventFilter(self)
        
        # Force proper repaints on horizontal scroll to avoid visual artifacts
        # Use repaint() instead of update() to force immediate redraw
        diff_viewer.base_text.horizontalScrollBar().valueChanged.connect(
            lambda: diff_viewer.base_text.viewport().repaint())
        diff_viewer.modified_text.horizontalScrollBar().valueChanged.connect(
            lambda: diff_viewer.modified_text.viewport().repaint())
        
        # Set up context menus for text widgets
        diff_viewer.base_text.customContextMenuRequested.connect(
            lambda pos: self.show_diff_context_menu(pos, diff_viewer.base_text, 'base'))
        diff_viewer.modified_text.customContextMenuRequested.connect(
            lambda pos: self.show_diff_context_menu(pos, diff_viewer.modified_text, 'modified'))
        
        # Track file to tab mapping
        if file_class:
            self.file_to_tab_index[file_class] = index
        
        # Switch to new tab (skip during bulk loading to avoid visual slowdown)
        if not self._bulk_loading:
            self.tab_widget.setCurrentIndex(index)
        
        # Apply highlighting immediately if not in bulk loading mode
        # (on_tab_changed is suppressed during bulk load)
        if not self._bulk_loading:
            diff_viewer.ensure_highlighting_applied()
        
        # Apply global view state to new viewer
        self.view_state_mgr.apply_to_viewer(diff_viewer)
        
        # Apply global note file if set
        if self.global_note_file:
            diff_viewer.note_file = self.global_note_file
        elif diff_viewer.note_file:
            # Viewer has a note file (from --note-file) but global doesn't know about it
            # Notify NoteManager to create button and set up file watching
            self.note_mgr.set_note_file(diff_viewer.note_file)
            self.global_note_file = diff_viewer.note_file
        
        # Set up file watching for this viewer
        self.setup_file_watcher(diff_viewer)
        
        # Update button states immediately
        self.update_button_states()
        
        # If this is the first tab, apply focus tinting now that we have content
        if self.tab_widget.count() == 1:
            self.update_focus_tinting()
        
        return index
    
    def show_diff_context_menu(self, pos, text_widget, side):
        """Show context menu for diff viewer text widgets"""
        self.search_mgr.show_diff_context_menu(pos, text_widget, side)
    
    def highlight_all_matches_in_widget(self, text_widget, search_text, highlight_color):
        """
        Find and highlight ALL occurrences of search_text in the text widget.
        Uses case-insensitive search.
        
        Args:
            text_widget: The QPlainTextEdit to search in
            search_text: The text to search for (case-insensitive)
            highlight_color: QColor to use for highlighting all matches
        """
        self.search_mgr.highlight_all_matches_in_widget(text_widget, search_text, highlight_color)
    
    def select_search_result(self, side, line_idx, search_text=None, char_pos=None):
        """Navigate to a search result and use two-tier highlighting
        
        Two-tier highlighting system:
        - ALL matches in both panes highlighted with subtle color (done once)
        - CURRENT match highlighted with bright color (changed on each navigation)
        - User can see all matches while navigating through results
        
        Args:
            side: 'base' or 'modified'
            line_idx: Line index in the display
            search_text: Text to search for
            char_pos: Character position of the specific match to highlight bright (optional)
        """
        self.search_mgr.select_search_result(side, line_idx, search_text, char_pos)
    
    def clear_search_highlights(self, text_widget):
        """Clear all search highlights from a text widget by removing search highlight colors"""
        self.search_mgr.clear_search_highlights(text_widget)
    
    def select_commit_msg_result(self, line_idx, search_text=None, char_pos=None):
        """Navigate to a line in the commit message tab and highlight search text
        
        Args:
            line_idx: Line index in the commit message
            search_text: Text to search for
            char_pos: Character position of the specific match to highlight bright (optional)
        """
        self.search_mgr.select_commit_msg_result(line_idx, search_text, char_pos)
    
    def highlight_all_matches_in_commit_msg_tab(self, text_widget, search_text, highlight_color):
        """Highlight all matches in commit message tab"""
        self.search_mgr.highlight_all_matches_in_commit_msg_tab(text_widget, search_text, highlight_color)
    
    def clear_commit_msg_tab_highlights(self, text_widget):
        """Clear search highlights from commit message tab"""
        self.search_mgr.clear_commit_msg_tab_highlights(text_widget)
    
    # Methods to support SearchResultDialog (which expects a viewer-like interface)
    @property
    def base_display(self):
        """Get base_display from current viewer"""
        viewer = self.get_current_viewer()
        return viewer.base_display if viewer else []
    
    @property
    def modified_display(self):
        """Get modified_display from current viewer"""
        viewer = self.get_current_viewer()
        return viewer.modified_display if viewer else []
    
    @property
    def base_line_nums(self):
        """Get base_line_nums from current viewer"""
        viewer = self.get_current_viewer()
        return viewer.base_line_nums if viewer else []
    
    @property
    def modified_line_nums(self):
        """Get modified_line_nums from current viewer"""
        viewer = self.get_current_viewer()
        return viewer.modified_line_nums if viewer else []
    
    def on_tab_changed(self, index):
        """Handle tab change to update sidebar button states"""
        self.update_button_states()

        # Track last content tab if in content mode
        if self.focus_mode == 'content' and index >= 0:
            self.last_content_tab_index = index

        # Update scrollbars in the newly activated viewer
        viewer = self.get_viewer_at_index(index)
        if viewer:
            viewer.init_scrollbars()
            # Skip highlighting if we're in bulk loading mode
            if not self._bulk_loading:
                # Apply highlighting if this viewer hasn't been highlighted yet
                viewer.ensure_highlighting_applied()
            # Apply highlighting if this viewer needs an update
            if viewer._needs_highlighting_update:
                viewer.restart_highlighting()
                viewer._needs_highlighting_update = False
            # Refresh colors if this viewer needs a color update
            if viewer._needs_color_refresh:
                viewer.refresh_colors()
                viewer._needs_color_refresh = False
    
    def update_button_states(self):
        """Update all item states in tree view based on open tabs and currently selected tab"""
        current_tab_index = self.tab_widget.currentIndex()
        
        # Update file items in tree view
        for file_class in self.file_classes:
            # Check if tab is open
            is_open = file_class in self.file_to_tab_index
            if is_open:
                tab_index = self.file_to_tab_index[file_class]
                if not (0 <= tab_index < self.tab_widget.count()):
                    is_open = False
            
            # Check if this tab is currently selected
            is_active = False
            if is_open:
                tab_index = self.file_to_tab_index[file_class]
                is_active = (tab_index == current_tab_index)
            
            self.sidebar_widget.update_file_state(file_class, is_open, is_active)
        
        # Update commit message item if it exists
        if self.commit_msg_button:
            is_open = 'commit_msg' in self.file_to_tab_index
            if is_open:
                tab_index = self.file_to_tab_index['commit_msg']
                if not (0 <= tab_index < self.tab_widget.count()):
                    is_open = False
            
            is_active = False
            if is_open:
                tab_index = self.file_to_tab_index['commit_msg']
                is_active = (tab_index == current_tab_index)
            
            # Update commit message item style in tree
            self.sidebar_widget.update_commit_msg_state(is_open, is_active)
        
        # Update Review Notes item if it exists
        if self.note_mgr.notes_button:
            is_open = 'review_notes' in self.file_to_tab_index
            if is_open:
                tab_index = self.file_to_tab_index['review_notes']
                if not (0 <= tab_index < self.tab_widget.count()):
                    is_open = False
            
            is_active = False
            if is_open:
                tab_index = self.file_to_tab_index['review_notes']
                is_active = (tab_index == current_tab_index)
            
            # Update Review Notes item style in tree
            self.sidebar_widget.update_notes_state(is_open, is_active)
    
    def get_all_viewers(self):
        """
        Get all DiffViewer instances across all tabs.
        
        Returns:
            List of DiffViewer instances
        """
        viewers = []
        for i in range(self.tab_widget.count()):
            widget = self.tab_widget.widget(i)
            if isinstance(widget, DiffViewer):
                viewers.append(widget)
        return viewers
    
    def get_current_viewer(self):
        """
        Get the currently active DiffViewer instance.
        
        Returns:
            The DiffViewer instance in the current tab, or None if no tabs
        """
        current_widget = self.tab_widget.currentWidget()
        if isinstance(current_widget, DiffViewer):
            return current_widget
        return None
    
    def get_viewer_at_index(self, index):
        """
        Get the DiffViewer instance at a specific tab index.
        
        Args:
            index: Tab index
            
        Returns:
            The DiffViewer instance at that index, or None if invalid index
        """
        if 0 <= index < self.tab_widget.count():
            widget = self.tab_widget.widget(index)
            if isinstance(widget, DiffViewer):
                return widget
        return None
    
    def close_tab(self, index):
        """Close the tab at the given index"""
        if index >= 0 and index < self.tab_widget.count():
            widget = self.tab_widget.widget(index)
            
            # Clean up file watcher if this is a DiffViewer
            if hasattr(widget, 'base_file'):
                self.cleanup_file_watcher(widget)
            
            # Clean up bookmarks for this tab
            self.bookmark_mgr.cleanup_tab_bookmarks(index)
            
            # Check if this is the commit message tab
            if isinstance(widget, CommitMessageTab):
                if 'commit_msg' in self.file_to_tab_index:
                    del self.file_to_tab_index['commit_msg']
            # Check if this is the review notes tab
<<<<<<< HEAD
            elif isinstance(widget, ReviewNotesTabBase):
=======
            elif isinstance(widget, ReviewNotesTab):
>>>>>>> f90deb25
                if 'review_notes' in self.file_to_tab_index:
                    del self.file_to_tab_index['review_notes']
            # Regular file tab
            elif hasattr(widget, 'file_class'):
                file_class = widget.file_class
                if file_class in self.file_to_tab_index:
                    del self.file_to_tab_index[file_class]
            
            # Update indices in mapping for tabs after this one
            for key, tab_idx in list(self.file_to_tab_index.items()):
                if tab_idx > index:
                    self.file_to_tab_index[key] = tab_idx - 1
            
            # Update tab_index in remaining viewers
            for i in range(self.tab_widget.count()):
                widget = self.tab_widget.widget(i)
                if isinstance(widget, DiffViewer):
                    widget.tab_index = i
            
            self.tab_widget.removeTab(index)
            
            # Update button states after closing
            self.update_button_states()
            
            # Give focus to the new current tab (if any remain)
            if self.tab_widget.count() > 0:
                current_widget = self.tab_widget.currentWidget()
                if current_widget:
                    current_widget.focus_content()
            else:
                # No tabs remain, focus sidebar
                self.focus_mode = 'sidebar'
                self.sidebar_widget.tree.setFocus()
                self.update_focus_tinting()
                self.update_status_focus_indicator()
            
            # If no tabs remain, ensure sidebar is visible
            if self.tab_widget.count() == 0 and not self.sidebar_visible:
                self.toggle_sidebar()
    
    def close_current_tab(self):
        """Close the currently active tab"""
        current_index = self.tab_widget.currentIndex()
        if current_index >= 0:
            self.close_tab(current_index)
    
    def next_tab(self):
        """Navigate to next tab (left-to-right, wraps around)"""
        if self.tab_widget.count() > 0:
            current = self.tab_widget.currentIndex()
            next_index = (current + 1) % self.tab_widget.count()
            self.tab_widget.setCurrentIndex(next_index)
            # Give focus to the new tab
            current_widget = self.tab_widget.currentWidget()
            if current_widget:
                current_widget.focus_content()
    
    def prev_tab(self):
        """Navigate to previous tab (right-to-left, wraps around)"""
        if self.tab_widget.count() > 0:
            current = self.tab_widget.currentIndex()
            prev_index = (current - 1) % self.tab_widget.count()
            self.tab_widget.setCurrentIndex(prev_index)
            # Give focus to the new tab
            current_widget = self.tab_widget.currentWidget()
            if current_widget:
                current_widget.focus_content()
    
    def toggle_sidebar(self):
        """Toggle sidebar visibility"""
        # Cannot hide sidebar when no content tabs are open
        if self.sidebar_visible and self.tab_widget.count() == 0:
            return

        if self.sidebar_visible:
            # Hiding the sidebar
            # If currently in sidebar context, switch to content and focus last content tab
            if self.focus_mode == 'sidebar':
                self.focus_mode = 'content'
                # Focus the last focused content tab, or leftmost if none
                if self.last_content_tab_index is not None and self.last_content_tab_index < self.tab_widget.count():
                    self.tab_widget.setCurrentIndex(self.last_content_tab_index)
                else:
                    self.tab_widget.setCurrentIndex(0)
                current_widget = self.tab_widget.currentWidget()
                if current_widget:
                    current_widget.focus_content()
                self.update_focus_tinting()
                self.update_status_focus_indicator()

            # Save current splitter sizes before hiding
            self.saved_splitter_sizes = self.splitter.sizes()
            self.sidebar_container.hide()
            self.sidebar_visible = False
            # Expand content area to fill the freed space
            total_width = sum(self.saved_splitter_sizes)
            self.splitter.setSizes([0, total_width])
        else:
            # Showing the sidebar
            self.sidebar_container.show()
            self.sidebar_visible = True
            # Restore previous splitter sizes, or use default if not saved
            if self.saved_splitter_sizes:
                self.splitter.setSizes(self.saved_splitter_sizes)
            else:
                self.splitter.setSizes([250, 1350])

        # Update checkbox state
        self.show_sidebar_action.setChecked(self.sidebar_visible)

        # Update scrollbars in current viewer after sidebar toggle
        current_viewer = self.get_current_viewer()
        if current_viewer:
            # Trigger scrollbar recalculation
            current_viewer.init_scrollbars()
    
    def toggle_diff_map(self):
        """Toggle diff map in all viewers"""
        self.view_state_mgr.toggle_diff_map()
        # Sync local state
        self.diff_map_visible = self.view_state_mgr.diff_map_visible
    
    def toggle_line_numbers(self):
        """Toggle line numbers in all viewers"""
        self.view_state_mgr.toggle_line_numbers()
        # Sync local state
        self.line_numbers_visible = self.view_state_mgr.line_numbers_visible
    
    def toggle_auto_reload(self):
        """Toggle auto-reload preference"""
        # Get the checkbox state first
        checked = self.auto_reload_action.isChecked()
        # Update file watcher manager
        self.file_watcher_mgr.auto_reload_enabled = checked
        # Let it handle the toggle logic
        self.auto_reload_enabled = self.file_watcher_mgr.toggle_auto_reload()
    
    def cycle_stats_display(self):
        """Cycle through stats display modes: 0=none, 1=tabs, 2=sidebar"""
        # Increment mode modulo 3
        self.stats_display_mode = (self.stats_display_mode + 1) % 3
        
        # Update individual flags based on mode
        if self.stats_display_mode == 0:
            # No stats
            self.tab_label_stats = False
            self.file_label_stats = False
        elif self.stats_display_mode == 1:
            # Tab stats only
            self.tab_label_stats = True
            self.file_label_stats = False
        else:  # mode == 2
            # Sidebar stats only
            self.tab_label_stats = False
            self.file_label_stats = True

        # Update all file buttons to use new settings
        for file_class in self.file_buttons:
            file_class.set_stats_tab(self.tab_label_stats)
            file_class.set_stats_file(self.file_label_stats)
            self.sidebar_widget.update_file_label(file_class)


        # Re-render all tab labels
        for file_class, tab_index in self.file_to_tab_index.items():
            # Skip commit_msg and review_notes - they don't have file_class
            if isinstance(file_class, str):
                continue
            
            if 0 <= tab_index < self.tab_widget.count():
                new_label = file_class.tab_label()
                self.tab_widget.setTabText(tab_index, new_label)
        
        # Update menu action text with current mode in bold
        self._update_stats_menu_text()
        
        # Show brief status message
        mode_names = ["None", "Tabs Only", "Sidebar Only"]
        self.statusBar().showMessage(f"Stats Display: {mode_names[self.stats_display_mode]}", 2000)
    
    def _update_stats_menu_text(self):
        """Update the Cycle Stats Display menu text with current mode marked by square brackets"""
        if self.stats_display_mode == 0:
            text = "Cycle Stats Display ([None] -> Tabs -> Sidebar)"
        elif self.stats_display_mode == 1:
            text = "Cycle Stats Display (None -> [Tabs] -> Sidebar)"
        else:  # mode == 2
            text = "Cycle Stats Display (None -> Tabs -> [Sidebar])"
        self.cycle_stats_action.setText(text)
    
    def increase_font_size(self):
        """Increase font size in current tab"""
        current_widget = self.tab_widget.currentWidget()
        if current_widget:
            current_widget.increase_font_size()
    
    def decrease_font_size(self):
        """Decrease font size in current tab"""
        current_widget = self.tab_widget.currentWidget()
        if current_widget:
            current_widget.decrease_font_size()
    
    def reset_font_size(self):
        """Reset font size to default in current tab"""
        current_widget = self.tab_widget.currentWidget()
        if current_widget:
            current_widget.reset_font_size()
    
    def toggle_tab_visibility(self):
        """Toggle tab character visibility in all viewers"""
        self.view_state_mgr.toggle_tab_visibility()
        # Sync local state
        self.ignore_tab = self.view_state_mgr.ignore_tab
    
    def toggle_trailing_ws_visibility(self):
        """Toggle trailing whitespace visibility in all viewers"""
        self.view_state_mgr.toggle_trailing_ws_visibility()
        # Sync local state
        self.ignore_trailing_ws = self.view_state_mgr.ignore_trailing_ws
    
    def toggle_intraline_visibility(self):
        """Toggle intraline changes visibility in all viewers"""
        self.view_state_mgr.toggle_intraline_visibility()
        # Sync local state
        self.ignore_intraline = self.view_state_mgr.ignore_intraline
    
    def setup_file_watcher(self, viewer):
        """Set up file system watching for a viewer's files"""
        self.file_watcher_mgr.setup_file_watcher(viewer)
    
    def on_file_changed(self, viewer, path):
        """Handle file change notification"""
        self.file_watcher_mgr.on_file_changed(viewer, path)
    
    def process_file_changes(self, viewer):
        """Process accumulated file changes after debounce period"""
        self.file_watcher_mgr.process_file_changes(viewer)
    
    def mark_tab_changed(self, viewer, changed):
        """Mark a viewer as having changed files by updating sidebar button color"""
        self.file_watcher_mgr.mark_tab_changed(viewer, changed)
    
    def reload_viewer(self, viewer):
        """Reload a viewer's diff data"""
        import diffmgrng as diffmgr
        
        # Save current scroll position
        v_scroll_pos = viewer.base_text.verticalScrollBar().value()
        h_scroll_pos = viewer.base_text.horizontalScrollBar().value()
        
        # Clear line number area backgrounds (O(1) operation)
        viewer.base_line_area.line_backgrounds.clear()
        viewer.modified_line_area.line_backgrounds.clear()
        
        # Reset highlighting state
        viewer.highlighting_applied = False
        viewer.highlighting_in_progress = False
        viewer.highlighting_next_line = 0
        
        # Clear existing data
        viewer.base_display = []
        viewer.modified_display = []
        viewer.base_line_nums = []
        viewer.modified_line_nums = []
        viewer.change_regions = []
        viewer.base_line_objects = []
        viewer.modified_line_objects = []
        
        # Reload diff
        try:
            desc = diffmgr.create_diff_descriptor(self.afr_,
                                                  False,
                                                  self.intraline_percent,
                                                  self.dump_ir,
                                                  viewer.base_file,
                                                  viewer.modified_file)
            
            for idx in range(len(desc.base_.lines_)):
                base = desc.base_.lines_[idx]
                modi = desc.modi_.lines_[idx]
                viewer.add_line(base, modi)
            
            viewer.finalize()
            
            # Since this viewer is currently visible (being reloaded), apply highlighting now
            viewer.ensure_highlighting_applied()
            
            # Restore scroll position
            viewer.base_text.verticalScrollBar().setValue(v_scroll_pos)
            viewer.base_text.horizontalScrollBar().setValue(h_scroll_pos)
            viewer.modified_text.verticalScrollBar().setValue(v_scroll_pos)
            viewer.modified_text.horizontalScrollBar().setValue(h_scroll_pos)
            
            # Clear changed files for this viewer
            self.file_watcher_mgr.clear_changed_files(viewer)
            
            # Remove changed indicator from tab
            self.mark_tab_changed(viewer, False)
            
            # Re-add files to watcher (they may have been removed by some editors)
            self.file_watcher_mgr.re_add_watched_files(viewer)
            
            # Show brief notification
            self.statusBar().showMessage("File reloaded", 2000)  # 2 second message
            
        except Exception as e:
            QMessageBox.warning(self, 'Reload Error', f'Could not reload files:\n{str(e)}')
    
    def cleanup_file_watcher(self, viewer):
        """Clean up file watcher for a viewer being closed"""
        self.file_watcher_mgr.cleanup_file_watcher(viewer)
    
    def show_help(self):
        """Show help dialog - reuses existing instance if open"""
        if self.help_dialog is None or not self.help_dialog.isVisible():
            self.help_dialog = HelpDialog(self)
            self.help_dialog.show()
        else:
            self.help_dialog.raise_()
            self.help_dialog.activateWindow()
    
    def show_shortcuts(self):
        """Show keyboard shortcuts reference - reuses existing instance if open"""
        if self.shortcuts_dialog is None or not self.shortcuts_dialog.isVisible():
            self.shortcuts_dialog = ShortcutsDialog(self)
            self.shortcuts_dialog.show()
        else:
            self.shortcuts_dialog.raise_()
            self.shortcuts_dialog.activateWindow()
    
    def switch_palette(self, palette_name):
        """Switch to a different color palette and refresh all viewers"""
        if color_palettes.set_current_palette(palette_name):
            # Refresh current viewer immediately
            viewer = self.get_current_viewer()
            if viewer:
                viewer.refresh_colors()
            # Mark all other viewers as needing color refresh
            for v in self.get_all_viewers():
                if v != viewer:
                    v._needs_color_refresh = True
    
    def keyPressEvent(self, event):
        """Handle key press events"""
        key = event.key()
        modifiers = event.modifiers()
        
        # Get current viewer for most commands
        viewer = self.get_current_viewer()
        
        # F1 or Ctrl+? - Show keyboard shortcuts
        if key == Qt.Key.Key_F1 or (key == Qt.Key.Key_Question and
                                      modifiers & Qt.KeyboardModifier.ControlModifier):
            self.show_shortcuts()
            return
        
        # All other shortcuts require an active viewer
        if not viewer:
            super().keyPressEvent(event)
            return
        
        # Pass other events to parent
        super().keyPressEvent(event)
    
    def eventFilter(self, obj, event):
        """Filter events from text widgets to handle Tab key and Ctrl+N"""
        # DEBUG: Track Tab events to ALL objects
        if event.type() == event.Type.KeyPress:
            if event.key() == Qt.Key.Key_Tab or event.key() == Qt.Key.Key_Backtab:
                pass  # Could add logging here if needed
        
        # Handle mouse press events for focus switching
        if event.type() == event.Type.MouseButtonPress:
            # Determine if the click is in the sidebar or content area
            # by walking up the widget hierarchy
            widget = obj
            in_sidebar = False
            in_content = False
            is_tree_widget = (obj == self.sidebar_widget.tree)
            
            while widget is not None:
                if widget == self.sidebar_widget:
                    in_sidebar = True
                    break
                elif widget == self.tab_widget:
                    in_content = True
                    break
                widget = widget.parent()
            
            # Switch focus based on which area was clicked
            # Don't update focus_mode for tree clicks - let on_item_clicked handle it
            if in_sidebar and self.focus_mode != 'sidebar' and not is_tree_widget:
                self.focus_mode = 'sidebar'
                self.update_focus_tinting()
                self.update_status_focus_indicator()
            elif in_content and self.focus_mode != 'content':
                self.focus_mode = 'content'
                self.update_focus_tinting()
                self.update_status_focus_indicator()
        
        if event.type() == event.Type.KeyPress:
            key = event.key()
            modifiers = event.modifiers()
            
            # Ctrl-\ - Toggle focus mode (handle before focus filtering)
            if key == Qt.Key.Key_Backslash and modifiers & Qt.KeyboardModifier.ControlModifier:
                self.toggle_focus_mode()
                return True
            
            # Determine if the event originated from sidebar or content
            widget = obj
            in_sidebar = False
            in_content = False
            
            while widget is not None:
                if widget == self.sidebar_widget:
                    in_sidebar = True
                    break
                elif widget == self.tab_widget:
                    in_content = True
                    break
                widget = widget.parent()
            
            # Block Tab/Shift+Tab when in sidebar mode to prevent any focus navigation
            if self.focus_mode == 'sidebar' and key == Qt.Key.Key_Tab:
                return True

            # Block keyboard events based on focus mode
            if self.focus_mode == 'sidebar' and in_content:
                # Sidebar has focus, block content area keyboard events
                return True
            elif self.focus_mode == 'content' and in_sidebar:
                # Content has focus, block sidebar keyboard events
                return True
            
            # If we reach here, the keyboard event is allowed for the current focus mode
            viewer = self.get_current_viewer()
            
            # Check if this is the commit message widget
            is_commit_msg = isinstance(obj.parent(), CommitMessageTab) if obj.parent() else False

        return False

    def toggle_focus_mode(self):
        """Toggle between sidebar and content focus modes"""
        if self.focus_mode == 'content':
            self.focus_mode = 'sidebar'
            # Ensure sidebar is visible when switching to sidebar context
            if not self.sidebar_visible:
                self.toggle_sidebar()
            # Give Qt focus to the tree widget
            self.sidebar_widget.tree.setFocus()
        else:
            self.focus_mode = 'content'
            # Give Qt focus to the current content widget
            current_widget = self.tab_widget.currentWidget()
            if current_widget:
                current_widget.focus_content()
            # Track which content tab is focused
            self.last_content_tab_index = self.tab_widget.currentIndex()

        self.update_focus_tinting()
        self.update_status_focus_indicator()
    
    def update_focus_tinting(self):
        """Apply background tinting based on current focus mode"""
        if self.focus_mode == 'sidebar':
            # Sidebar focused: hide sidebar overlay, show tab overlay
            self.sidebar_overlay.hide()
            self.tab_overlay.raise_()
            self.tab_overlay.show()
        else:  # content focused
            # Content focused: hide tab overlay, show sidebar overlay
            self.tab_overlay.hide()
            self.sidebar_overlay.raise_()
            self.sidebar_overlay.show()
    
    def update_status_focus_indicator(self):
        """Update status bar in current tab to show focus mode"""
        current_widget = self.tab_widget.currentWidget()
        if not current_widget:
            return
        
        # Check if it's a DiffViewer with a region_label
        if isinstance(current_widget, DiffViewer):
            focus_text = f"Focus: {'Sidebar' if self.focus_mode == 'sidebar' else 'Content'}"
            # The region_label is directly accessible on the DiffViewer
            # We'll update it to include focus mode, or add a separate label
    
    def run(self):
        """Show the window and start the application event loop"""
        self.show()
        return sys.exit(self._app.exec())<|MERGE_RESOLUTION|>--- conflicted
+++ resolved
@@ -929,11 +929,7 @@
                 if 'commit_msg' in self.file_to_tab_index:
                     del self.file_to_tab_index['commit_msg']
             # Check if this is the review notes tab
-<<<<<<< HEAD
             elif isinstance(widget, ReviewNotesTabBase):
-=======
-            elif isinstance(widget, ReviewNotesTab):
->>>>>>> f90deb25
                 if 'review_notes' in self.file_to_tab_index:
                     del self.file_to_tab_index['review_notes']
             # Regular file tab
