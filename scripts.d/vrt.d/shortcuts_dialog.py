# Copyright (c) 2025  Logic Magicians Software (Taylor Hutt).
# All Rights Reserved.
# Licensed under Gnu GPL V3.
#
"""
Keyboard shortcuts reference dialog for diff_review

This module contains a compact, scannable cheat sheet of all keyboard shortcuts.
"""
from PyQt6.QtWidgets import QDialog, QVBoxLayout, QTextEdit, QPushButton, QHBoxLayout
from PyQt6.QtCore import Qt
from PyQt6.QtGui import QFont, QPalette, QKeySequence, QShortcut
import sys
import color_palettes


def is_dark_mode(palette):
    """
    Detect if the system is in dark mode by checking palette brightness.
    
    Args:
        palette: QPalette to check
        
    Returns:
        True if dark mode is detected, False otherwise
    """
    # First check macOS dark mode
    if color_palettes.is_macos_dark_mode():
        return True
    
    # For other platforms, check window background brightness
    bg_color = palette.color(QPalette.ColorRole.Window)
    # Calculate perceived brightness (0-255)
    brightness = (0.299 * bg_color.red() + 
                  0.587 * bg_color.green() + 
                  0.114 * bg_color.blue())
    # If brightness is less than 128, consider it dark mode
    return brightness < 128


class ShortcutsDialog(QDialog):
    """Dialog that displays a quick reference card for keyboard shortcuts"""
    
    def __init__(self, parent=None):
        super().__init__(parent, Qt.WindowType.Window)
        self.setWindowTitle("Keyboard Shortcuts Reference")
        self.setMinimumSize(900, 700)
        
        layout = QVBoxLayout(self)
        
        shortcuts_text = QTextEdit()
        shortcuts_text.setReadOnly(True)
        
        # Detect dark mode and generate appropriate HTML
        is_dark = is_dark_mode(self.palette())
        shortcuts_text.setHtml(self.get_shortcuts_html(is_dark))
        
        self.current_font_size = 12
        font = QFont()
        font.setPointSize(self.current_font_size)
        shortcuts_text.setFont(font)
        
        layout.addWidget(shortcuts_text)
        
        button_layout = QHBoxLayout()
        
        print_button = QPushButton("Print / Save PDF")
        print_button.clicked.connect(self.print_shortcuts)
        
        close_button = QPushButton("Close")
        close_button.clicked.connect(self.accept)
        close_button.setDefault(True)
        
        button_layout.addWidget(print_button)
        button_layout.addStretch()
        button_layout.addWidget(close_button)
        
        layout.addLayout(button_layout)
        
        self.shortcuts_text = shortcuts_text
        
        # Setup font size shortcuts
        self.setup_font_shortcuts()
    
    def print_shortcuts(self):
        """Print or save shortcuts as PDF"""
        from PyQt6.QtPrintSupport import QPrintDialog, QPrinter
        from PyQt6.QtGui import QPageLayout, QPageSize
        
        printer = QPrinter(QPrinter.PrinterMode.HighResolution)
        page_layout = QPageLayout()
        page_layout.setOrientation(QPageLayout.Orientation.Portrait)
        page_layout.setPageSize(QPageSize(QPageSize.PageSizeId.Letter))
        printer.setPageLayout(page_layout)
        
        dialog = QPrintDialog(printer, self)
        if dialog.exec() == QDialog.DialogCode.Accepted:
            self.shortcuts_text.document().print(printer)
    
    def setup_font_shortcuts(self):
        """Setup keyboard shortcuts for font size adjustment"""
        # Ctrl++ or Ctrl+=
        increase_shortcut = QShortcut(QKeySequence("Ctrl++"), self)
        increase_shortcut.activated.connect(self.increase_font_size)
        increase_shortcut2 = QShortcut(QKeySequence("Ctrl+="), self)
        increase_shortcut2.activated.connect(self.increase_font_size)
        
        # Ctrl+-
        decrease_shortcut = QShortcut(QKeySequence("Ctrl+-"), self)
        decrease_shortcut.activated.connect(self.decrease_font_size)
        
        # Ctrl+0
        reset_shortcut = QShortcut(QKeySequence("Ctrl+0"), self)
        reset_shortcut.activated.connect(self.reset_font_size)
        
        # Add Cmd shortcuts for macOS
        # Cmd++ or Cmd+=
        cmd_increase_shortcut = QShortcut(QKeySequence("Meta++"), self)
        cmd_increase_shortcut.activated.connect(self.increase_font_size)
        cmd_increase_shortcut2 = QShortcut(QKeySequence("Meta+="), self)
        cmd_increase_shortcut2.activated.connect(self.increase_font_size)
        
        # Cmd+-
        cmd_decrease_shortcut = QShortcut(QKeySequence("Meta+-"), self)
        cmd_decrease_shortcut.activated.connect(self.decrease_font_size)
        
        # Cmd+0
        cmd_reset_shortcut = QShortcut(QKeySequence("Meta+0"), self)
        cmd_reset_shortcut.activated.connect(self.reset_font_size)
    
    def increase_font_size(self):
        """Increase font size (max 24pt)"""
        if self.current_font_size < 24:
            self.current_font_size += 1
            self.update_font_size()
    
    def decrease_font_size(self):
        """Decrease font size (min 6pt)"""
        if self.current_font_size > 6:
            self.current_font_size -= 1
            self.update_font_size()
    
    def reset_font_size(self):
        """Reset font size to default (12pt)"""
        self.current_font_size = 12
        self.update_font_size()
    
    def update_font_size(self):
        """Apply current font size to the text widget"""
        font = self.shortcuts_text.font()
        font.setPointSize(self.current_font_size)
        self.shortcuts_text.setFont(font)
    
    @staticmethod
    def get_shortcuts_html(is_dark):
        """
        Returns the HTML content for the shortcuts reference.
        
        Args:
            is_dark: True if dark mode is detected, False for light mode
            
        Returns:
            HTML string with appropriate color scheme
        """
        # Detect platform and set modifier key name
        if sys.platform == 'darwin':
            mod_key = "Cmd"
        else:
            mod_key = "Ctrl"
        
        if is_dark:
            # Dark mode colors
            bg_color = "#2b2b2b"
            text_color = "#e0e0e0"
            header_color = "#6ba3d8"
            header_border = "#4a7ba7"
            table_header_bg = "#3a3a3a"
            table_border = "#555555"
            cell_border = "#444444"
            shortcut_bg = "#404040"
            shortcut_text = "#ffffff"
            note_color = "#a0a0a0"
        else:
            # Light mode colors
            bg_color = "#ffffff"
            text_color = "#000000"
            header_color = "#2c5aa0"
            header_border = "#2c5aa0"
            table_header_bg = "#e8f0f8"
            table_border = "#cccccc"
            cell_border = "#dddddd"
            shortcut_bg = "#f5f5f5"
            shortcut_text = "#000000"
            note_color = "#666666"
        
        return f"""
        <style>
            body {{ 
                font-family: Arial, sans-serif; 
                background-color: {bg_color};
                color: {text_color};
            }}
            h2 {{ 
                color: {header_color}; 
                border-bottom: 2px solid {header_border}; 
                padding-bottom: 5px; 
                margin-top: 20px; 
            }}
            table {{ 
                width: 100%; 
                border-collapse: collapse; 
                margin-bottom: 15px; 
            }}
            th {{ 
                background-color: {table_header_bg}; 
                text-align: left; 
                padding: 8px; 
                font-weight: bold; 
                border: 1px solid {table_border}; 
                color: {text_color};
            }}
            td {{ 
                padding: 6px 8px; 
                border: 1px solid {cell_border}; 
            }}
            .shortcut {{ 
                font-family: 'Courier New', monospace; 
                background-color: {shortcut_bg}; 
                color: {shortcut_text};
                padding: 2px 6px; 
                border-radius: 3px; 
                white-space: nowrap; 
                font-weight: bold; 
            }}
            h3 {{
                color: {header_color};
                margin-top: 15px;
                margin-bottom: 8px;
                font-size: 1.1em;
            }}
        </style>
        
        <h2>Mode Selection</h2>
        <table>
            <tr>
                <th width="30%">Shortcut</th>
                <th>Action</th>
            </tr>
            <tr>
                <td><span class="shortcut">{mod_key}+\\</span></td>
                <td>Toggle between File Selection mode and Viewer mode</td>
            </tr>
        </table>
        <p style="color: {note_color}; margin-left: 10px; margin-top: 5px; font-size: 0.95em;">
            The viewer has two modes. In <b>File Selection</b> mode, keyboard input navigates the file tree sidebar.
            In <b>Viewer</b> mode, keyboard input controls the active tab. The unfocused area is shown with a gray overlay.
            Click in an area to switch to that mode automatically.
        </p>
        
        <h2>File Selection Mode (Sidebar)</h2>
        <table>
            <tr>
                <th width="30%">Shortcut</th>
                <th>Action</th>
            </tr>
            <tr>
                <td><span class="shortcut">Arrow Keys</span></td>
                <td>Navigate up/down through file tree</td>
            </tr>
            <tr>
                <td><span class="shortcut">Left/Right Arrows</span></td>
                <td>Collapse/expand directories</td>
            </tr>
            <tr>
                <td><span class="shortcut">Enter</span> or <span class="shortcut">Space</span></td>
                <td>Open selected file and switch to Viewer mode</td>
            </tr>
            <tr>
                <td><span class="shortcut">Left-click file</span></td>
                <td>Open file and switch to Viewer mode</td>
            </tr>
            <tr>
                <td><span class="shortcut">Right-click anywhere</span></td>
                <td>Enter File Selection mode</td>
            </tr>
            <tr>
                <td><span class="shortcut">{mod_key}+Q</span></td>
                <td>Quit application</td>
            </tr>
        </table>
        
        <h2>Viewer Mode (Content Area)</h2>
        
        <h3>Common to All Tab Types</h3>
        <table>
            <tr>
                <th width="30%">Shortcut</th>
                <th>Action</th>
            </tr>
            <tr>
                <td><span class="shortcut">Ctrl+Tab</span></td>
                <td>Next tab</td>
            </tr>
            <tr>
                <td><span class="shortcut">Ctrl+Shift+Tab</span></td>
                <td>Previous tab</td>
            </tr>
            <tr>
                <td><span class="shortcut">{mod_key}+W</span></td>
                <td>Close current tab</td>
            </tr>
            <tr>
                <td><span class="shortcut">{mod_key}+Q</span></td>
                <td>Quit application</td>
            </tr>
            <tr>
                <td><span class="shortcut">{mod_key}+F</span> or <span class="shortcut">{mod_key}+S</span></td>
                <td>Open search dialog</td>
            </tr>
            <tr>
                <td><span class="shortcut">F3</span> / <span class="shortcut">Shift+F3</span></td>
                <td>Find next / previous search match</td>
            </tr>
            <tr>
                <td><span class="shortcut">Arrow Keys</span></td>
                <td>Navigate up/down/left/right</td>
            </tr>
            <tr>
                <td><span class="shortcut">PageUp</span> / <span class="shortcut">PageDown</span></td>
                <td>Scroll up/down by ~10 lines</td>
            </tr>
            <tr>
                <td><span class="shortcut">Space</span> / <span class="shortcut">Shift+Space</span></td>
                <td>Page down / page up</td>
            </tr>
            <tr>
                <td><span class="shortcut">Home</span> / <span class="shortcut">End</span></td>
                <td>Jump to start/end of file</td>
            </tr>
            <tr>
                <td><span class="shortcut">{mod_key}+B</span></td>
                <td>Toggle sidebar visibility</td>
            </tr>
            <tr>
                <td><span class="shortcut">{mod_key}+?</span> or <span class="shortcut">F1</span></td>
                <td>Show this shortcuts reference</td>
            </tr>
            <tr>
                <td><span class="shortcut">{mod_key}+/</span></td>
                <td>Show detailed help dialog</td>
            </tr>
            <tr>
                <td><span class="shortcut">{mod_key}++</span> / <span class="shortcut">{mod_key}+-</span></td>
                <td>Increase / decrease font size</td>
            </tr>
            <tr>
                <td><span class="shortcut">{mod_key}+0</span></td>
                <td>Reset font size to default</td>
            </tr>
        </table>
        
        <h3>Diff Viewer Tabs</h3>
        <table>
            <tr>
                <th width="30%">Shortcut</th>
                <th>Action</th>
            </tr>
            <tr>
                <td><span class="shortcut">N</span></td>
                <td>Next change region</td>
            </tr>
            <tr>
                <td><span class="shortcut">P</span></td>
                <td>Previous change region</td>
            </tr>
            <tr>
                <td><span class="shortcut">C</span></td>
                <td>Center on current region</td>
            </tr>
            <tr>
                <td><span class="shortcut">T</span></td>
                <td>Jump to top of file</td>
            </tr>
            <tr>
                <td><span class="shortcut">B</span></td>
                <td>Jump to bottom of file</td>
            </tr>
            <tr>
                <td><span class="shortcut">Tab</span></td>
                <td>Switch focus between base and modified panes (Content mode only)</td>
            </tr>
            <tr>
                <td><span class="shortcut">X</span></td>
                <td>Collapse/expand added/deleted region at cursor</td>
            </tr>
            <tr>
                <td><span class="shortcut">Shift+X</span></td>
                <td>Collapse/expand all added/deleted regions</td>
            </tr>
            <tr>
                <td><span class="shortcut">M</span></td>
                <td>Toggle bookmark on current line</td>
            </tr>
            <tr>
                <td><span class="shortcut">[</span></td>
                <td>Previous bookmark</td>
            </tr>
            <tr>
                <td><span class="shortcut">]</span></td>
                <td>Next bookmark</td>
            </tr>
            <tr>
                <td><span class="shortcut">{mod_key}+N</span></td>
                <td>Take note of selected text</td>
            </tr>
            <tr>
                <td><span class="shortcut">{mod_key}+J</span></td>
<<<<<<< HEAD
                <td>Jump to note for current line (if exists)</td>
            </tr>
            <tr>
                <td><span class="shortcut">Right-click -> Take Note</span></td>
                <td>Add selected text to notes file</td>
            </tr>
            <tr>
                <td><span class="shortcut">Right-click -> Jump to Note</span></td>
                <td>Jump to note for clicked line</td>
            </tr>
        </table>
        
        <h2>View Options</h2>
        <table>
=======
                <td>Jump to note for current line</td>
            </tr>
>>>>>>> f90deb25
            <tr>
                <td><span class="shortcut">Double-click line</span></td>
                <td>Quick note - add line to notes file</td>
            </tr>
            <tr>
                <td><span class="shortcut">F5</span></td>
                <td>Reload current file</td>
            </tr>
            <tr>
                <td><span class="shortcut">{mod_key}+D</span></td>
                <td>Toggle diff map</td>
            </tr>
            <tr>
                <td><span class="shortcut">{mod_key}+L</span></td>
                <td>Toggle line numbers</td>
            </tr>
            <tr>
                <td><span class="shortcut">{mod_key}+T</span></td>
                <td>Toggle tab character highlighting</td>
            </tr>
            <tr>
                <td><span class="shortcut">{mod_key}+E</span></td>
                <td>Toggle trailing whitespace highlighting</td>
            </tr>
            <tr>
                <td><span class="shortcut">{mod_key}+I</span></td>
                <td>Toggle intraline changes highlighting</td>
            </tr>
            <tr>
                <td><span class="shortcut">{mod_key}+R</span></td>
                <td>Toggle auto-reload files</td>
            </tr>
            <tr>
                <td><span class="shortcut">{mod_key}+Y</span></td>
                <td>Cycle stats display (None / Tabs / Sidebar)</td>
            </tr>
        </table>
        
        <h3>Commit Message Tabs</h3>
        <table>
            <tr>
                <th width="30%">Shortcut</th>
                <th>Action</th>
            </tr>
            <tr>
                <td><span class="shortcut">M</span></td>
                <td>Toggle bookmark on current line</td>
            </tr>
            <tr>
                <td><span class="shortcut">[</span></td>
                <td>Previous bookmark</td>
            </tr>
            <tr>
                <td><span class="shortcut">]</span></td>
                <td>Next bookmark</td>
            </tr>
            <tr>
                <td><span class="shortcut">{mod_key}+N</span></td>
                <td>Take note of selected text</td>
            </tr>
            <tr>
                <td><span class="shortcut">{mod_key}+J</span></td>
                <td>Jump to note for current line</td>
            </tr>
        </table>
        
        <h3>Review Notes Tabs</h3>
        <p style="color: {note_color}; margin-left: 10px; margin-top: 5px; font-size: 0.95em;">
            Review Notes tabs support standard text navigation and search (listed under "Common to All Tab Types" above).
            They do not have additional specialized shortcuts.
        </p>
        """<|MERGE_RESOLUTION|>--- conflicted
+++ resolved
@@ -415,7 +415,6 @@
             </tr>
             <tr>
                 <td><span class="shortcut">{mod_key}+J</span></td>
-<<<<<<< HEAD
                 <td>Jump to note for current line (if exists)</td>
             </tr>
             <tr>
@@ -430,10 +429,10 @@
         
         <h2>View Options</h2>
         <table>
-=======
-                <td>Jump to note for current line</td>
-            </tr>
->>>>>>> f90deb25
+            <tr>
+                <th width="30%">Shortcut</th>
+                <th>Action</th>
+            </tr>
             <tr>
                 <td><span class="shortcut">Double-click line</span></td>
                 <td>Quick note - add line to notes file</td>
