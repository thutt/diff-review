# Copyright (c) 2025  Logic Magicians Software (Taylor Hutt).
# All Rights Reserved.
# Licensed under Gnu GPL V3.
#
import datetime
import difflib
import os

import diff_desc
import dumpir

def read_file(path):
    if not os.path.exists(path):
        # The file in the review directory does not exist.  Fill
        # contents with message.
        return [
            "The following text was produced by view-review-tabs",
            "in response to an error condition while loading this file",
            "from disk.",
            "",
            "This file was not present on disk:",
            "",
            "   %s" % (path),
            "",
            "Regenerate the diffs to restore the file."
        ]

    with open(path, "r") as fp:
        # Convert all line endings to a single '\n'.
        lines = fp.read()

    lines = lines.replace("\r\n", "\n") # Convert Windows files to Linux.
    lines = lines.replace("\r", "\n")   # Convert Mac files to Linux.

    result = lines.splitlines()
    # The returned list strings will NOT have '\n' at the end.
    # Blank lines will be zero length.
    return result


def fetch_url_contents(url):
    # Import fetchurl locally to avoid 'requests' module unless
    # '--url' is used.
    import fetchurl
    desc = fetchurl.FetchDesc(url)
    desc.fetch()
    if desc.http_code_ is None:
        return [
            "An unidentified network error occurred during the download of",
            "",
            "  %s" % (url),
            "",
            "No HTTP code was produced, so this is most likely to be",
            "a network infrastructure error, or the web server is down.",
            "",
            "The file contents could not be retrieved."
        ]
    else:
        if desc.http_code_ == 200:
            lines = desc.body_
        else:
            return [
                "Fetching the following URL",
                "",
                "  %s" % (url),
                "",
                "produced this HTML response code: %s" % (desc.http_code_),
                "",
                "The file contents could not be retrieved."
            ]


    lines = lines.replace("\r\n", "\n") # Convert Windows files to Linux.
    lines = lines.replace("\r", "\n")   # Convert Mac files to Linux.

    result = lines.splitlines()
    # The returned list strings will NOT have '\n' at the end.
    # Blank lines will be zero length.
    return result


def create_difflib(base, modi):
    if base.startswith("http://"):
        assert(modi.startswith("http://"))
        base_l = fetch_url_contents(base)
        modi_l = fetch_url_contents(modi)
    else:
        base_l = read_file(base)
        modi_l = read_file(modi)
    return (difflib.SequenceMatcher(None, base_l, modi_l),
            base_l,
            modi_l)


def decode_opinfo(label, opc, base_l, b_beg, b_end, modi_l, m_beg, m_end):
    assert(opc in ('replace', 'delete', 'insert', 'equal'))
    print("%10s: %8s  beg: [%d, %d)  mod: [%d, %d)" %
          (label, opc, b_beg, b_end, m_beg, m_end))

    if opc == "replace":
        # Nothing can be asserted here.
        print("replace:")
        for l in base_l:
            print("  %s" % (l))
        for l in modi_l:
            print("  %s" % (l))
    elif opc == "delete":
        assert((m_end - m_beg) == 0) # No lines in modified file.
    elif opc == "insert":
            assert((b_end - b_beg) == 0) # No lines in base file.
    elif opc == "equal":
        assert((b_end - b_beg) == (m_end - m_beg)) # Equal number of lines.

    if False:
        for l in base_l:
            print("  base: %s" % (l))

        print("")
        for l in modi_l:
            print("  modi: %s" % (l))


def add_equal_line_region(desc, base_l, modi_l):
    assert(len(base_l) == len(modi_l))

    for l_idx in range(0, len(base_l)):
        # Cannot use same descriptor for equal lines because line
        # number will be incremented wrong.
        b_desc = diff_desc.Line(base_l[l_idx])
        m_desc = diff_desc.Line(modi_l[l_idx])

        b_desc.runs_tabs_ += diff_desc.find_tab_runs(b_desc,
                                                     0, len(b_desc.line_))
        m_desc.runs_tabs_ += diff_desc.find_tab_runs(m_desc,
                                                     0, len(m_desc.line_))
        b_desc.runs_tws_  += diff_desc.find_trailing_whitespace(b_desc)
        m_desc.runs_tws_  += diff_desc.find_trailing_whitespace(m_desc)

        desc.cache_base(b_desc)
        desc.cache_modi(m_desc)
        desc.flush(0, False, None)

def add_deleted_line_region(desc, base_l):
    for l_idx in range(0, len(base_l)):
        l_desc             = diff_desc.Line(base_l[l_idx])
        l_desc.runs_tabs_ += diff_desc.find_tab_runs(l_desc,
                                                     0, len(l_desc.line_))
        l_desc.runs_tws_  += diff_desc.find_trailing_whitespace(l_desc)

        desc.cache_base(l_desc)
        desc.cache_modi(diff_desc.NotPresentDelete())
        desc.flush(0, False, None)


def add_inserted_line_region(desc, modi_l):
    for l_idx in range(0, len(modi_l)):
        l_desc = diff_desc.Line(modi_l[l_idx])
        l_desc.runs_tabs_ += diff_desc.find_tab_runs(l_desc,
                                                     0, len(l_desc.line_))
        l_desc.runs_tws_  += diff_desc.find_trailing_whitespace(l_desc)
        desc.cache_base(diff_desc.NotPresentAdd())
        desc.cache_modi(l_desc)
        desc.flush(0, False, None)


def add_replaced_line_region(desc, base_l, modi_l, intraline_threshold):
    len_base  = len(base_l)
    len_modi  = len(modi_l)
    l_changed = min(len_base, len_modi) # Lines changed in both files.

    # Find intraline differences for each common line in the sequence.
    #
    # The remaining information is:
    #
    #   Whole line deletions if  len(base_l)  > len(modi_l).
    #   Whole line insertions if  len(base_l) < len(modi_l).

    for k in range(0, l_changed):
        l_base  = diff_desc.Line(base_l[k])
        l_modi  = diff_desc.Line(modi_l[k])
        matcher = difflib.SequenceMatcher(None, base_l[k], modi_l[k])
        match_ratio = matcher.ratio()
        if match_ratio < intraline_threshold:
            # Don't end up with crazy 'technicolor vomit' diffs when
            # the threshold to display intraline diffs is not met.
            # Instead, the lines are in a change block, with a
            # particular background.  Set them to normal text, and let
            # the background color do the work.
            l_base.runs_tabs_ += diff_desc.find_tab_runs(l_base, 0,
                                                         len(l_base.line_))
            l_base.runs_tws_  += diff_desc.find_trailing_whitespace(l_base)

            l_modi.runs_tabs_ += diff_desc.find_tab_runs(l_modi, 0,
                                                         len(l_modi.line_))
            l_modi.runs_tws_  += diff_desc.find_trailing_whitespace(l_modi)
        else:
            for opinfo in matcher.get_opcodes():
                opc   = opinfo[0]  # inv: ('replace', 'delete', 'insert', 'equal').
                b_beg = opinfo[1]  # base begin index.
                b_end = opinfo[2]  # base end index.
                m_beg = opinfo[3]  # modi begin index.
                m_end = opinfo[4]  # modi end index.

                if opc == "replace":
                    # Intraline change.
                    l_base.runs_intraline_ += [
                        diff_desc.TextRunIntraline(b_beg,
                                                   b_end - b_beg)
                    ]
                    l_base.runs_tabs_ += diff_desc.find_tab_runs(l_base, b_beg,
                                                                 b_end - b_beg)
                    l_base.runs_tws_  += diff_desc.find_trailing_whitespace(l_base)

                    l_modi.runs_intraline_ += [
                        diff_desc.TextRunIntraline(m_beg,
                                                   m_end - m_beg)
                    ]
                    l_modi.runs_tabs_ += diff_desc.find_tab_runs(l_modi, m_beg,
                                                                 m_end - m_beg)
                    l_modi.runs_tws_  += diff_desc.find_trailing_whitespace(l_modi)
                elif opc == "delete":
                    assert((m_end - m_beg) == 0) # Characters deleted.
                    r_len = b_end - b_beg
                    l_base.runs_deleted_ += [ 
                        diff_desc.TextRunDeleted(b_beg, r_len)
                    ]
                    l_base.runs_tabs_ += diff_desc.find_tab_runs(l_base,
                                                                 b_beg, r_len)
                    l_base.runs_tws_  += diff_desc.find_trailing_whitespace(l_base)
                elif opc == "insert":
                    assert((b_end - b_beg) == 0) # Characters added.
                    l_modi.runs_added_ += [
                        diff_desc.TextRunAdded(m_beg, m_end - m_beg)
                    ]
                    l_modi.runs_tabs_ += diff_desc.find_tab_runs(l_modi, m_beg,
                                                                 m_end - m_beg)
                    l_modi.runs_tws_  += diff_desc.find_trailing_whitespace(l_modi)
                elif opc == "equal":
                    assert((b_end - b_beg) == (m_end - m_beg)) # Equal run
                    l_base.runs_tabs_ += diff_desc.find_tab_runs(l_base, b_beg,
                                                                 b_end - b_beg)
                    l_base.runs_tws_  += diff_desc.find_trailing_whitespace(l_base)

<<<<<<< HEAD
                    m_run = diff_desc.TextRunNormal(m_beg, m_end - m_beg)
                    m_run = diff_desc.amend_run_with_tab(l_modi, m_run)
                    l_modi.runs_ += m_run

=======
                    l_modi.runs_tabs_ += diff_desc.find_tab_runs(l_modi, m_beg,
                                                                 m_end - m_beg)
                    l_modi.runs_tws_  += diff_desc.find_trailing_whitespace(l_modi)
        
>>>>>>> b2f0ac7d
        desc.cache_base(l_base)
        desc.cache_modi(l_modi)
        desc.flush(0, False, None)

    if len_base < len_modi:
        # These are all line insertions in the modified file.
        assert(l_changed <= len_modi)
        for k in range(l_changed, len_modi):
            l_modi             = diff_desc.Line(modi_l[k])
            l_modi.runs_tabs_ += diff_desc.find_tab_runs(l_modi,
                                                         0, len(modi_l[k]))
            l_modi.runs_tws_  += diff_desc.find_trailing_whitespace(l_modi)
            desc.cache_base(diff_desc.NotPresentAdd())
            desc.cache_modi(l_modi)
            desc.flush(0, False, None)
    elif len_base > len_modi:
        # These are all line deletions from the modified file.
        assert(l_changed <= len_base)
        for k in range(l_changed, len_base):
            l_base = diff_desc.Line(base_l[k])
            l_base.runs_tabs_ += diff_desc.find_tab_runs(l_base,
                                                         0, len(base_l[k]))
            l_base.runs_tws_  += diff_desc.find_trailing_whitespace(l_base)
            desc.cache_base(l_base)
            desc.cache_modi(diff_desc.NotPresentDelete())
            desc.flush(0, False, None)
    else:
        pass                    # NOP; no residual lines.



def create_diff_descriptor(verbose, intraline_percent, dump_ir, base, modi):
    if False:
        beg = datetime.datetime.now()
    desc  = diff_desc.DiffDesc(verbose, intraline_percent)
    marks = ""

    # Turn diffs create_difflib() generator into useful structure.
    (matcher, base_l, modi_l) = create_difflib(base, modi)

    # Examines the file as a whole.
    for opinfo in matcher.get_opcodes():
        opc   = opinfo[0]  # inv: ('replace', 'delete', 'insert', 'equal').
        b_beg = opinfo[1]  # base begin index.
        b_end = opinfo[2]  # base end index.
        m_beg = opinfo[3]  # modi begin index.
        m_end = opinfo[4]  # modi end index.

        assert(opc in ('replace', 'delete', 'insert', 'equal'))
        desc.add_base_region(opc, b_beg, b_end - b_beg)
        desc.add_modi_region(opc, m_beg, m_end - m_beg)

        if opc == "equal":
            assert((b_end - b_beg) == (m_end - m_beg)) # Equal number of lines.
            add_equal_line_region(desc, base_l[b_beg:b_end], modi_l[m_beg:m_end])
        elif opc == "delete":
            assert((m_end - m_beg) == 0) # No lines in modified file.
            add_deleted_line_region(desc, base_l[b_beg:b_end])
        elif opc == "insert":
            assert((b_end - b_beg) == 0) # No lines in base file.
            add_inserted_line_region(desc, modi_l[m_beg:m_end])
        else:
            assert(opc == "replace")
            add_replaced_line_region(desc,
                                     base_l[b_beg:b_end],
                                     modi_l[m_beg:m_end],
                                     intraline_percent)

    if False:
        end = datetime.datetime.now()
        print("create_diff_descriptor: %s: %s" % (end - beg, base))

    if dump_ir is not None:
        dumpir.dump(dump_ir, base, modi, desc)

    return desc<|MERGE_RESOLUTION|>--- conflicted
+++ resolved
@@ -241,17 +241,10 @@
                                                                  b_end - b_beg)
                     l_base.runs_tws_  += diff_desc.find_trailing_whitespace(l_base)
 
-<<<<<<< HEAD
-                    m_run = diff_desc.TextRunNormal(m_beg, m_end - m_beg)
-                    m_run = diff_desc.amend_run_with_tab(l_modi, m_run)
-                    l_modi.runs_ += m_run
-
-=======
                     l_modi.runs_tabs_ += diff_desc.find_tab_runs(l_modi, m_beg,
                                                                  m_end - m_beg)
                     l_modi.runs_tws_  += diff_desc.find_trailing_whitespace(l_modi)
         
->>>>>>> b2f0ac7d
         desc.cache_base(l_base)
         desc.cache_modi(l_modi)
         desc.flush(0, False, None)
