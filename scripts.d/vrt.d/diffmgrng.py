--- conflicted
+++ resolved
@@ -9,41 +9,14 @@
 import diff_desc
 import dumpir
 
-<<<<<<< HEAD
-def read_file(path):
-    if not os.path.exists(path):
-        # The file in the review directory does not exist.  Fill
-        # contents with message.
-        return [
-            "The following text was produced by view-review-tabs",
-            "in response to an error condition while loading this file",
-            "from disk.",
-            "",
-            "This file was not present on disk:",
-            "",
-            "   %s" % (path),
-            "",
-            "Regenerate the diffs to restore the file."
-        ]
-
-    with open(path, "r") as fp:
-        # Convert all line endings to a single '\n'.
-        lines = fp.read()
-
-    lines = lines.replace("\r\n", "\n") # Convert Windows files to Linux.
-    lines = lines.replace("\r", "\n")   # Convert Mac files to Linux.
-
-=======
 def read_file(afr, path):
     lines = afr.read(path)
->>>>>>> 842d34a4
     result = lines.splitlines()
     # The returned list strings will NOT have '\n' at the end.
     # Blank lines will be zero length.
     return result
 
 
-<<<<<<< HEAD
 def fetch_url_contents(url):
     # Import fetchurl locally to avoid 'requests' module unless
     # '--url' is used.
@@ -90,20 +63,15 @@
             path.startswith("https://"))
 
 
-def create_difflib(base, modi):
+def create_difflib(afr, base, modi):
     if is_url(base):
         assert(is_url(modi))
-        base_l = fetch_url_contents(base)
-        modi_l = fetch_url_contents(modi)
+        base_l = fetch_url_contents(afr, base)
+        modi_l = fetch_url_contents(afr, modi)
     else:
-        base_l = read_file(base)
-        modi_l = read_file(modi)
-
-=======
-def create_difflib(afr, base, modi):
-    base_l = read_file(afr, base)
-    modi_l = read_file(afr, modi)
->>>>>>> 842d34a4
+        base_l = read_file(afr, base)
+        modi_l = read_file(afr, modi)
+
     return (difflib.SequenceMatcher(None, base_l, modi_l),
             base_l,
             modi_l)
