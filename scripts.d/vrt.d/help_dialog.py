--- conflicted
+++ resolved
@@ -134,11 +134,7 @@
         <h3>Search Functionality</h3>
         <ul>
             <li><b>Ctrl+S:</b> Open search dialog to search across base, modified, and commit message files</li>
-<<<<<<< HEAD
             <li><b>Right-click &rarr; Search:</b> Search for currently selected text</li>
-=======
-            <li><b>Right-click → Search:</b> Search for currently selected text</li>
->>>>>>> 842d34a4
             <li><b>Case Sensitive:</b> Toggle case sensitivity in search dialog</li>
             <li><b>Regular Expression:</b> Enable regex pattern matching in search</li>
             <li><b>Search All Tabs:</b> When enabled, searches across all open tabs instead of just the current one</li>
@@ -150,17 +146,10 @@
         <h3>Note Taking</h3>
         <ul>
             <li><b>Double-click:</b> Quick note - adds the clicked line to your notes file</li>
-<<<<<<< HEAD
             <li><b>Right-click &rarr; Take Note:</b> Add selected text to notes file</li>
             <li><b>Ctrl+N / Cmd+N:</b> Take note of selected text (works in commit message view too)</li>
             <li><b>Yellow background:</b> Lines where notes have been taken are highlighted permanently</li>
             <li><b>File &rarr; Open Note:</b> Set or change the notes file for the current session</li>
-=======
-            <li><b>Right-click → Take Note:</b> Add selected text to notes file</li>
-            <li><b>Ctrl+N / Cmd+N:</b> Take note of selected text (works in commit message view too)</li>
-            <li><b>Yellow background:</b> Lines where notes have been taken are highlighted permanently</li>
-            <li><b>File → Open Note:</b> Set or change the notes file for the current session</li>
->>>>>>> 842d34a4
             <li>All notes are appended to the notes file (created if it does not exist)</li>
         </ul>
         
