# Copyright (c) 2025  Logic Magicians Software (Taylor Hutt).
# All Rights Reserved.
# Licensed under Gnu GPL V3.
#
"""
DiffViewer main class for diff_review

This module contains the main DiffViewer window class that orchestrates
the entire diff viewing application.
"""
import sys
from typing import Optional
from PyQt6.QtWidgets import (QApplication, QWidget, QVBoxLayout,
                              QHBoxLayout, QLabel, QScrollBar, QFrame, QMenu,
                              QMessageBox, QDialog, QPushButton)
from PyQt6.QtCore import Qt, QTimer
from PyQt6.QtGui import (QColor, QFont, QTextCursor, QAction, QFontMetrics,
                         QTextCharFormat, QTextBlockFormat, QPainter, QPen)

from utils import extract_display_path
from search_dialogs import SearchDialog, SearchResultDialog
from ui_components import LineNumberArea, DiffMapWidget, SyncedPlainTextEdit
import color_palettes
from tab_content_base import TabContentBase


class DiffViewer(QWidget, TabContentBase):
    def __init__(self,
                 base_file: str,
                 modified_file: str,
                 note_file: str,
                 max_line_length: int,
                 show_diff_map: bool,
                 show_line_numbers: bool):
        if QApplication.instance() is None:
            self._app = QApplication(sys.argv)
        else:
            self._app = QApplication.instance()
        
        super().__init__()
        
        self.base_file = base_file
        self.modified_file = modified_file
        self.note_file = note_file
        self.max_line_length = max_line_length
        self.show_diff_map = show_diff_map
        self.show_line_numbers = show_line_numbers
        self.note_count = 0
        
        self.base_noted_lines = set()
        self.modified_noted_lines = set()
        self.bookmarked_lines = set()  # Line indices that are bookmarked
        
        self.base_display = []
        self.modified_display = []
        self.base_line_nums = []
        self.modified_line_nums = []
        self.change_regions = []
        self.base_line_objects = []
        self.modified_line_objects = []
        self.n_changed_regions = 0  # Count of non-EQUAL regions from diff descriptor
        
        self.current_region = 0
        self.current_region_highlight = None
        self._target_region = None
        self.ignore_ws = False  # Will be set by tab manager
        self.ignore_tab = False  # Will be set by tab manager
        self.ignore_trailing_ws = False  # Will be set by tab manager
        self.ignore_intraline = False  # Will be set by tab manager
        self.highlighting_applied = False  # Deferred until tab becomes visible
        self.highlighting_in_progress = False  # True during background highlighting
        self.highlighting_next_line = 0  # Next line to highlight
        self._needs_highlighting_update = False  # Set by tab_manager for deferred updates
        self._needs_color_refresh = False  # Set by tab_manager for deferred color updates
        
        self.current_font_size = 12  # Default font size
        
        self.collapsed_regions = []  # List of (start_line, end_line) tuples for collapsed change regions (deleted/added)
        self.all_collapsed = False  # Track if all change regions are collapsed
        
        self._syncing_scroll = False  # Prevent recursion in scroll syncing
        
        self.setup_gui()
    
    def setup_gui(self):
        # Note: No window title needed when used in tabs
        
        main_layout = QVBoxLayout(self)
        main_layout.setContentsMargins(0, 0, 0, 0)
        main_layout.setSpacing(0)
        
        label_layout = QHBoxLayout()
        
        base_container = QHBoxLayout()
        base_type_label = QLabel("Base")
        base_type_label.setStyleSheet("font-weight: bold; color: blue; padding: 2px 5px;")
        base_file_label = QLabel(extract_display_path(self.base_file))
        base_file_label.setFrameStyle(QFrame.Shape.Panel | QFrame.Shadow.Sunken)
        base_container.addWidget(base_type_label)
        base_container.addWidget(base_file_label, 1)
        
        spacer = QLabel("")
        
        modified_container = QHBoxLayout()
        modified_type_label = QLabel("Modified")
        modified_type_label.setStyleSheet("font-weight: bold; color: green; padding: 2px 5px;")
        modified_file_label = QLabel(extract_display_path(self.modified_file))
        modified_file_label.setFrameStyle(QFrame.Shape.Panel | QFrame.Shadow.Sunken)
        modified_container.addWidget(modified_type_label)
        modified_container.addWidget(modified_file_label, 1)
        
        label_layout.addLayout(base_container, 1)
        label_layout.addWidget(spacer, 0)
        label_layout.addLayout(modified_container, 1)
        main_layout.addLayout(label_layout)
        
        content_layout = QHBoxLayout()
        content_layout.setSpacing(0)
        
        base_layout = QHBoxLayout()
        base_layout.setSpacing(0)
        self.base_line_area = LineNumberArea()
        self.base_line_area.setup_font()
        self.base_text = SyncedPlainTextEdit()
        self.base_line_area.set_text_widget(self.base_text)
        self.base_text.set_line_number_area(self.base_line_area)
        self.base_text.set_max_line_length(self.max_line_length)
        self.base_text.viewer = self  # Reference for bookmark lookup
        base_layout.addWidget(self.base_line_area)
        base_layout.addWidget(self.base_text)
        base_container = QWidget()
        base_container.setLayout(base_layout)
        content_layout.addWidget(base_container, 1)
        
        self.diff_map = DiffMapWidget()
        self.diff_map.clicked.connect(self.on_diff_map_click)
        self.diff_map_visible = self.show_diff_map
        content_layout.addWidget(self.diff_map)
        if not self.show_diff_map:
            self.diff_map.hide()
        
        modified_layout = QHBoxLayout()
        modified_layout.setSpacing(0)
        self.modified_line_area = LineNumberArea()
        self.modified_line_area.setup_font()
        self.modified_text = SyncedPlainTextEdit()
        self.modified_line_area.set_text_widget(self.modified_text)
        self.modified_text.set_line_number_area(self.modified_line_area)
        self.modified_text.set_max_line_length(self.max_line_length)
        self.modified_text.viewer = self  # Reference for bookmark lookup
        modified_layout.addWidget(self.modified_line_area)
        modified_layout.addWidget(self.modified_text)
        modified_container = QWidget()
        modified_container.setLayout(modified_layout)
        content_layout.addWidget(modified_container, 1)
        
        self.line_numbers_visible = self.show_line_numbers
        if not self.show_line_numbers:
            self.base_line_area.hide()
            self.modified_line_area.hide()
        
        self.v_scrollbar = QScrollBar(Qt.Orientation.Vertical)
        self.v_scrollbar.valueChanged.connect(self.on_v_scroll)
        content_layout.addWidget(self.v_scrollbar)
        
        main_layout.addLayout(content_layout, 1)
        
        self.h_scrollbar = QScrollBar(Qt.Orientation.Horizontal)
        self.h_scrollbar.valueChanged.connect(self.on_h_scroll)
        main_layout.addWidget(self.h_scrollbar)
        
        status_layout = QHBoxLayout()
        self.region_label = QLabel("Region: 0 of 0")
        self.highlighting_label = QLabel("")
        self.highlighting_label.setAlignment(Qt.AlignmentFlag.AlignCenter)
        self.bookmarks_label = QLabel("Bookmarks: 0")
        self.notes_label = QLabel("Notes: 0")
        
        status_layout.addWidget(self.region_label)
        status_layout.addStretch()
        status_layout.addWidget(self.highlighting_label)
        status_layout.addStretch()
        status_layout.addWidget(self.bookmarks_label)
        status_layout.addWidget(self.notes_label)
        status_frame = QFrame()
        status_frame.setFrameStyle(QFrame.Shape.Panel | QFrame.Shadow.Sunken)
        status_frame.setLayout(status_layout)
        main_layout.addWidget(status_frame)
        
        # Bidirectional scroll syncing
        self.base_text.verticalScrollBar().valueChanged.connect(self.sync_v_scroll_from_base)
        self.base_text.horizontalScrollBar().valueChanged.connect(self.sync_h_scroll_from_base)
        self.modified_text.verticalScrollBar().valueChanged.connect(self.sync_v_scroll_from_modified)
        self.modified_text.horizontalScrollBar().valueChanged.connect(self.sync_h_scroll_from_modified)
        
        self.base_text.verticalScrollBar().valueChanged.connect(self.base_line_area.update)
        self.modified_text.verticalScrollBar().valueChanged.connect(self.modified_line_area.update)
        
        self.base_text.setContextMenuPolicy(Qt.ContextMenuPolicy.CustomContextMenu)
        self.modified_text.setContextMenuPolicy(Qt.ContextMenuPolicy.CustomContextMenu)
        # Context menus will be handled by the tab widget
        
        self.base_text.mouseDoubleClickEvent = lambda e: self.on_double_click(e, 'base')
        self.modified_text.mouseDoubleClickEvent = lambda e: self.on_double_click(e, 'modified')
        
        self.diff_map.wheelEvent = self.on_diff_map_wheel
        
        # Create font and set it on text widgets
        text_font = QFont("Courier", 12, QFont.Weight.Bold)
        self.base_text.setFont(text_font)
        self.modified_text.setFont(text_font)
        
        # Install event filters to handle all events centrally
        self.base_text.installEventFilter(self)
        self.modified_text.installEventFilter(self)
    
    def set_changed_region_count(self, count):
        """Set the number of changed regions from the diff descriptor"""
        self.n_changed_regions = count
    
    def add_line(self, base, modi):
        base_text = base.line_.rstrip('\n') if hasattr(base, 'line_') else ''
        modi_text = modi.line_.rstrip('\n') if hasattr(modi, 'line_') else ''
        
        base_num = base.line_num_ if base.show_line_number() else None
        modi_num = modi.line_num_ if modi.show_line_number() else None
        
        self.base_display.append(base_text)
        self.modified_display.append(modi_text)
        self.base_line_nums.append(base_num)
        self.modified_line_nums.append(modi_num)
        self.base_line_objects.append(base)
        self.modified_line_objects.append(modi)
    
    def finalize(self):
        self.build_change_regions()
        self.populate_content()
        # NOTE: apply_highlighting() is deferred until tab becomes visible
        # This is handled by ensure_highlighting_applied() called from on_tab_changed()
        self.update_status()
        QTimer.singleShot(100, self.init_scrollbars)
        
        QTimer.singleShot(150, self.base_line_area.update)
        QTimer.singleShot(150, self.modified_line_area.update)
        QTimer.singleShot(150, self.base_text.viewport().update)
        QTimer.singleShot(150, self.modified_text.viewport().update)
        
        if self.change_regions:
            QTimer.singleShot(200, self.navigate_to_first_region)
    
    def navigate_to_first_region(self):
        if self.change_regions:
            self.current_region = 0
            _, start, *_ = self.change_regions[0]
            self.center_on_line(start)
            self.highlight_current_region()
    
    def build_change_regions(self):
        """Build change regions from line.region_ references (only non-EQUAL regions)"""
        self.change_regions = []
        
        import diff_desc
        
        region_start = None
        region_kind = None
        
        for i, base_line in enumerate(self.base_line_objects):
            # Get the region from the line object
            if base_line.region_:
                current_kind = base_line.region_.kind_
                
                # Only track non-EQUAL regions
                if current_kind != diff_desc.RegionDesc.EQUAL:
                    if region_start is None or region_kind != current_kind:
                        # Start new region
                        if region_start is not None:
                            # Close previous region
                            tag_name = {
                                diff_desc.RegionDesc.DELETE: 'delete',
                                diff_desc.RegionDesc.ADD: 'insert',
                                diff_desc.RegionDesc.CHANGE: 'replace'
                            }.get(region_kind, 'unknown')
                            self.change_regions.append((tag_name, region_start, i, 0, 0, 0, 0))
                        
                        region_start = i
                        region_kind = current_kind
                else:
                    # EQUAL region - close any open region
                    if region_start is not None:
                        tag_name = {
                            diff_desc.RegionDesc.DELETE: 'delete',
                            diff_desc.RegionDesc.ADD: 'insert',
                            diff_desc.RegionDesc.CHANGE: 'replace'
                        }.get(region_kind, 'unknown')
                        self.change_regions.append((tag_name, region_start, i, 0, 0, 0, 0))
                        region_start = None
                        region_kind = None
        
        # Close final region if open
        if region_start is not None:
            tag_name = {
                diff_desc.RegionDesc.DELETE: 'delete',
                diff_desc.RegionDesc.ADD: 'insert',
                diff_desc.RegionDesc.CHANGE: 'replace'
            }.get(region_kind, 'unknown')
            self.change_regions.append((tag_name, region_start, len(self.base_line_objects), 0, 0, 0, 0))
    
    def populate_content(self):
        self.base_line_area.set_line_numbers(self.base_line_nums)
        self.modified_line_area.set_line_numbers(self.modified_line_nums)
        
        self.base_text.setPlainText('\n'.join(self.base_display))
        self.modified_text.setPlainText('\n'.join(self.modified_display))
        
        # Store QTextBlock references in line objects for fast highlighting
        for i, line_obj in enumerate(self.base_line_objects):
            block = self.base_text.document().findBlockByNumber(i)
            line_obj.text_block_ = block
        
        for i, line_obj in enumerate(self.modified_line_objects):
            block = self.modified_text.document().findBlockByNumber(i)
            line_obj.text_block_ = block
        
        # Defer diff_map update until highlighting starts
        # self.diff_map.set_change_regions(self.change_regions, len(self.base_display))
    
    def apply_highlighting(self):
        import diff_desc
        palette = color_palettes.get_current_palette()
        
        for i, (base_line, modi_line) in enumerate(zip(self.base_line_objects,
                                                        self.modified_line_objects)):
            
            # BASE SIDE
            if not base_line.show_line_number():
                # Placeholder line
                self.highlight_line(self.base_text, i, palette.get_color('placeholder'))
            else:
                # Determine background color based on region type
                bg_color = None
                
                if base_line.region_:
                    region_kind = base_line.region_.kind_
                    
                    if region_kind == diff_desc.RegionDesc.DELETE or \
                       region_kind == diff_desc.RegionDesc.CHANGE:
                        bg_color = palette.get_color('base_changed_bg')
                    # EQUAL and ADD regions don't get background on base side
                
                if bg_color:
                    self.highlight_line(self.base_text, i, bg_color)
                    self.base_line_area.set_line_background(i, bg_color)
                
                # Always apply runs
                self.apply_runs(self.base_text, i, base_line)
            
            # MODIFIED SIDE
            if not modi_line.show_line_number():
                # Placeholder line
                self.highlight_line(self.modified_text, i, palette.get_color('placeholder'))
            else:
                # Determine background color based on region type
                bg_color = None
                
                if modi_line.region_:
                    region_kind = modi_line.region_.kind_
                    
                    if region_kind == diff_desc.RegionDesc.ADD or \
                       region_kind == diff_desc.RegionDesc.CHANGE:
                        bg_color = palette.get_color('modi_changed_bg')
                    # EQUAL and DELETE regions don't get background on modi side
                
                if bg_color:
                    self.highlight_line(self.modified_text, i, bg_color)
                    self.modified_line_area.set_line_background(i, bg_color)
                
                # Always apply runs
                self.apply_runs(self.modified_text, i, modi_line)
        
    def ensure_highlighting_applied(self):
        """Start progressive highlighting if not yet done."""
        if not self.highlighting_applied and not self.highlighting_in_progress:
            self.start_progressive_highlighting()
    
    def start_progressive_highlighting(self):
        """Start background highlighting in chunks."""
        # Update diff_map now that we're rendering
        self.diff_map.set_change_regions(self.change_regions, len(self.base_display))
        
        self.highlighting_in_progress = True
        self.highlighting_next_line = 0
        self.update_highlighting_status()
        QTimer.singleShot(0, self.highlight_next_chunk)
    
    def highlight_next_chunk(self):
        """Highlight next chunk of lines with batch formatting for performance."""
        if not self.highlighting_in_progress:
            return
        
        chunk_size = 1000  # Increased from 500 for better throughput
        start_line = self.highlighting_next_line
        end_line = min(start_line + chunk_size, len(self.base_line_objects))
        
        import diff_desc
        palette = color_palettes.get_current_palette()
        
        # Begin edit block for base text widget - batches all operations into single repaint
        base_cursor = self.base_text.textCursor()
        base_cursor.beginEditBlock()
        
        # Begin edit block for modified text widget
        modi_cursor = self.modified_text.textCursor()
        modi_cursor.beginEditBlock()
        
        try:
            for i in range(start_line, end_line):
                base_line = self.base_line_objects[i]
                modi_line = self.modified_line_objects[i]
                
                # BASE SIDE
                if not base_line.show_line_number():
                    self.highlight_line(self.base_text, i, palette.get_color('placeholder'), base_line)
                else:
                    bg_color = None
                    if base_line.region_:
                        region_kind = base_line.region_.kind_
                        if region_kind == diff_desc.RegionDesc.DELETE or \
                           region_kind == diff_desc.RegionDesc.CHANGE:
                            bg_color = palette.get_color('base_changed_bg')
                    
                    if bg_color:
                        self.highlight_line(self.base_text, i, bg_color, base_line)
                        self.base_line_area.set_line_background(i, bg_color)
                    
                    self.apply_runs(self.base_text, i, base_line)
                
                # MODIFIED SIDE
                if not modi_line.show_line_number():
                    self.highlight_line(self.modified_text, i, palette.get_color('placeholder'), modi_line)
                else:
                    bg_color = None
                    if modi_line.region_:
                        region_kind = modi_line.region_.kind_
                        if region_kind == diff_desc.RegionDesc.ADD or \
                           region_kind == diff_desc.RegionDesc.CHANGE:
                            bg_color = palette.get_color('modi_changed_bg')
                    
                    if bg_color:
                        self.highlight_line(self.modified_text, i, bg_color, modi_line)
                        self.modified_line_area.set_line_background(i, bg_color)
                    
                    self.apply_runs(self.modified_text, i, modi_line)
        finally:
            # End edit blocks - triggers single repaint for each widget
            base_cursor.endEditBlock()
            modi_cursor.endEditBlock()
        
        self.highlighting_next_line = end_line
        
        if end_line >= len(self.base_line_objects):
            # Done
            self.highlighting_in_progress = False
            self.highlighting_applied = True
            self.clear_highlighting_status()
        else:
            # Continue
            self.update_highlighting_status()
            QTimer.singleShot(0, self.highlight_next_chunk)
    
    def update_highlighting_status(self):
        """Update status bar with highlighting progress."""
        if not self.highlighting_in_progress:
            return
        total = len(self.base_line_objects)
        current = self.highlighting_next_line
        percent = int((current / total) * 100) if total > 0 else 0
        self.highlighting_label.setText(f"  Highlighting: {percent}% ({current}/{total} lines)")
    
    def clear_highlighting_status(self):
        """Clear highlighting status message."""
        self.highlighting_label.setText("")
    
    def restart_highlighting(self):
        """Cancel current highlighting and restart from beginning."""
        self.highlighting_in_progress = False
        self.highlighting_applied = False
        self.highlighting_next_line = 0
        self.start_progressive_highlighting()

    
    def highlight_line(self, text_widget, line_num, color, line_obj=None):
        # Use cached QTextBlock if available
        if line_obj and hasattr(line_obj, 'text_block_'):
            block = line_obj.text_block_
        else:
            block = text_widget.document().findBlockByNumber(line_num)
        
        if not block.isValid():
            return
        
        cursor = text_widget.textCursor()
        cursor.setPosition(block.position())
        
        block_fmt = QTextBlockFormat()
        block_fmt.setBackground(color)
        cursor.setBlockFormat(block_fmt)
    
    def apply_runs(self, text_widget, line_idx, line_obj):
        # Use cached QTextBlock reference from line object
        block = line_obj.text_block_ if hasattr(line_obj, 'text_block_') else text_widget.document().findBlockByNumber(line_idx)
        
        if not block.isValid():
            return
        
        doc_length = text_widget.document().characterCount()
        block_pos = block.position()
        
        if block_pos >= doc_length:
            return
        
        palette = color_palettes.get_current_palette()
        line_text = block.text()
        
        # Map color names to palette keys
        color_map = {
            'ADD': 'add_run',
            'DELETE': 'delete_run',
            'INTRALINE': 'intraline_run',
            'TRAILINGWS': 'TRAILINGWS',
            'TAB': 'TAB'
        }
        
        # Map color names to ignore flags
        ignore_map = {
            'INTRALINE': self.ignore_intraline,
            'TRAILINGWS': self.ignore_trailing_ws,
            'TAB': self.ignore_tab
        }
        
        # First pass: clear formatting for ignored run types
        for runs in [line_obj.runs_intraline_, line_obj.runs_tws_, line_obj.runs_tabs_]:
            if not runs:
                continue
                
            for run in runs:
                color_name = run.color()
                
                # If this type is being ignored, clear its formatting
                if color_name in ignore_map and ignore_map[color_name]:
                    # Check if this is a full-line run
                    if run.start_ == 0 and run.len_ >= len(line_text):
                        # Clear block formatting for full-line runs
                        cursor = text_widget.textCursor()
                        if block_pos < doc_length:
                            cursor.setPosition(block_pos)
                            block_fmt = QTextBlockFormat()
                            cursor.setBlockFormat(block_fmt)
                    else:
                        # Clear character formatting for partial-line runs
                        cursor = text_widget.textCursor()
                        start_pos = block_pos + run.start_
                        end_pos = block_pos + run.start_ + run.len_
                        
                        if start_pos < doc_length:
                            block_end = block_pos + len(line_text)
                            end_pos = min(end_pos, block_end, doc_length - 1)
                            
                            if end_pos > start_pos:
                                cursor.setPosition(start_pos)
                                cursor.setPosition(end_pos, QTextCursor.MoveMode.KeepAnchor)
                                fmt = QTextCharFormat()
                                cursor.setCharFormat(fmt)  # Clear formatting
        
        # Second pass: apply all non-ignored run types in priority order
        # Lower priority: ADD, DELETE, INTRALINE
        # Higher priority: TRAILINGWS, TAB (both equal, never overlap)
        for runs in [line_obj.runs_added_, line_obj.runs_deleted_, 
                     line_obj.runs_intraline_, line_obj.runs_tws_, line_obj.runs_tabs_]:
            if not runs:
                continue
                
            for run in runs:
                color_name = run.color()
                
                # Skip if ignoring this type
                if color_name in ignore_map and ignore_map[color_name]:
                    continue
                
                # Get color from palette
                if color_name in color_map:
                    color = palette.get_color(color_map[color_name])
                    self._apply_single_run(text_widget, block, block_pos, doc_length, line_text, run, color)
    
    def _apply_single_run(self, text_widget, block, block_pos, doc_length, line_text, run, color):
        """Apply formatting for a single run."""
        if run.start_ == 0 and run.len_ >= len(line_text):
            # Full line formatting
            cursor = text_widget.textCursor()
            if block_pos < doc_length:
                cursor.setPosition(block_pos)
                block_fmt = QTextBlockFormat()
                block_fmt.setBackground(color)
                cursor.setBlockFormat(block_fmt)
        else:
            # Partial line formatting
            cursor = text_widget.textCursor()
            start_pos = block_pos + run.start_
            end_pos = block_pos + run.start_ + run.len_
            
            if start_pos < doc_length:
                block_end = block_pos + len(line_text)
                end_pos = min(end_pos, block_end, doc_length - 1)
                
                if end_pos > start_pos:
                    cursor.setPosition(start_pos)
                    cursor.setPosition(end_pos, QTextCursor.MoveMode.KeepAnchor)
                    
                    fmt = QTextCharFormat()
                    fmt.setBackground(color)
                    cursor.mergeCharFormat(fmt)
    
    def init_scrollbars(self):
        self.v_scrollbar.setMaximum(self.base_text.verticalScrollBar().maximum())
        self.h_scrollbar.setMaximum(self.base_text.horizontalScrollBar().maximum())
        self.update_diff_map_viewport()
    
    def on_v_scroll(self, value):
        self.base_text.verticalScrollBar().setValue(value)
        self.modified_text.verticalScrollBar().setValue(value)
        self.update_diff_map_viewport()
    
    def on_h_scroll(self, value):
        self.base_text.horizontalScrollBar().setValue(value)
        self.modified_text.horizontalScrollBar().setValue(value)
    
    def sync_v_scroll_from_base(self, value):
        """Sync vertical scroll from base to modified"""
        if self._syncing_scroll:
            return
        self._syncing_scroll = True
        self.v_scrollbar.setValue(value)
        self.modified_text.verticalScrollBar().setValue(value)
        self.update_diff_map_viewport()
        self.update_current_region_from_scroll()
        if self.modified_line_area:
            self.modified_line_area.update()
        self._syncing_scroll = False
    
    def sync_h_scroll_from_base(self, value):
        """Sync horizontal scroll from base to modified"""
        if self._syncing_scroll:
            return
        self._syncing_scroll = True
        self.h_scrollbar.setValue(value)
        self.modified_text.horizontalScrollBar().setValue(value)
        if self.modified_line_area:
            self.modified_line_area.update()
        self._syncing_scroll = False
    
    def sync_v_scroll_from_modified(self, value):
        """Sync vertical scroll from modified to base"""
        if self._syncing_scroll:
            return
        self._syncing_scroll = True
        self.v_scrollbar.setValue(value)
        self.base_text.verticalScrollBar().setValue(value)
        self.update_diff_map_viewport()
        self.update_current_region_from_scroll()
        if self.base_line_area:
            self.base_line_area.update()
        self._syncing_scroll = False
    
    def sync_h_scroll_from_modified(self, value):
        """Sync horizontal scroll from modified to base"""
        if self._syncing_scroll:
            return
        self._syncing_scroll = True
        self.h_scrollbar.setValue(value)
        self.base_text.horizontalScrollBar().setValue(value)
        if self.base_line_area:
            self.base_line_area.update()
        self._syncing_scroll = False
    
    def on_diff_map_wheel(self, event):
        self.base_text.wheelEvent(event)
    
    def update_diff_map_viewport(self):
        if len(self.base_display) == 0:
            return
        
        block = self.base_text.firstVisibleBlock()
        first_visible = block.blockNumber()
        
        viewport_height = self.base_text.viewport().height()
        line_height = self.base_text.fontMetrics().height()
        visible_lines = viewport_height // line_height if line_height > 0 else 10
        
        self.diff_map.set_viewport(first_visible, first_visible + visible_lines)
    
    def update_current_region_from_scroll(self):
        if self._target_region is not None:
            return
            
        if not self.change_regions:
            return
        
        block = self.base_text.firstVisibleBlock()
        first_visible = block.blockNumber()
        
        for i, (tag, start, end, *_) in enumerate(self.change_regions):
            if start <= first_visible < end:
                if self.current_region != i:
                    self.current_region = i
                    self.update_status()
                return
        
        for i, (tag, start, end, *_) in enumerate(self.change_regions):
            if start > first_visible:
                if self.current_region != i:
                    self.current_region = i
                    self.update_status()
                return
    
    def on_double_click(self, event, side):
        # Use NoteManager to take note
        if not hasattr(self, 'tab_manager') or not self.tab_manager:
            return
        
        note_mgr = self.tab_manager.note_mgr
        
        text_widget = self.base_text if side == 'base' else self.modified_text
        line_nums = self.base_line_nums if side == 'base' else self.modified_line_nums
        display_lines = self.base_display if side == 'base' else self.modified_display
        filename = self.base_file if side == 'base' else self.modified_file
        
        cursor = text_widget.cursorForPosition(event.pos())
        line_idx = cursor.blockNumber()
        
        if line_idx >= len(line_nums) or line_nums[line_idx] is None:
            return
        
        # Take note using NoteManager
        line_number = line_nums[line_idx]
        line_text = display_lines[line_idx]
        
        if note_mgr.take_note(filename, side, [line_number], [line_text], is_commit_msg=False):
            self.mark_noted_line(side, line_number)
            self.note_count += 1
            self.update_status()
    
    def take_note(self, side):
        # Use NoteManager to take note
        if not hasattr(self, 'tab_manager') or not self.tab_manager:
            return
        
        note_mgr = self.tab_manager.note_mgr
        
        text_widget = self.base_text if side == 'base' else self.modified_text
        line_nums = self.base_line_nums if side == 'base' else self.modified_line_nums
        display_lines = self.base_display if side == 'base' else self.modified_display
        filename = self.base_file if side == 'base' else self.modified_file
        
        cursor = text_widget.textCursor()
        if not cursor.hasSelection():
            return
        
        selection_start = cursor.selectionStart()
        selection_end = cursor.selectionEnd()
        
        doc = text_widget.document()
        start_block = doc.findBlock(selection_start)
        end_block = doc.findBlock(selection_end)
        
        start_block_num = start_block.blockNumber()
        end_block_num = end_block.blockNumber()
        
        if selection_end == end_block.position():
            end_block_num -= 1
        
        # Collect line numbers and texts
        selected_line_nums = []
        selected_line_texts = []
        
        for i in range(start_block_num, end_block_num + 1):
            if i < len(line_nums) and line_nums[i] is not None:
                selected_line_nums.append(line_nums[i])
                selected_line_texts.append(display_lines[i])
        
        if not selected_line_nums:
            return
        
        # Take note using NoteManager
        if note_mgr.take_note(filename, side, selected_line_nums, selected_line_texts, is_commit_msg=False):
            for line_num in selected_line_nums:
                self.mark_noted_line(side, line_num)
            self.note_count += 1
            self.update_status()
    
    def take_note_from_widget(self, side):
        self.take_note(side)
    
    def mark_noted_line(self, side, line_num):
        if side == 'base':
            self.base_noted_lines.add(line_num)
            for i, num in enumerate(self.base_line_nums):
                if num == line_num:
                    self.base_line_area.mark_noted(i)
                    # Mark the line with background color in the text widget
                    self.mark_text_line_noted(self.base_text, i)
        else:
            self.modified_noted_lines.add(line_num)
            for i, num in enumerate(self.modified_line_nums):
                if num == line_num:
                    self.modified_line_area.mark_noted(i)
                    # Mark the line with background color in the text widget
                    self.mark_text_line_noted(self.modified_text, i)
    
    def mark_text_line_noted(self, text_widget, line_idx):
        """Mark a line as noted with a background color"""
        if not hasattr(text_widget, 'noted_lines'):
            text_widget.noted_lines = set()
        text_widget.noted_lines.add(line_idx)
        text_widget.viewport().update()
    
    def on_diff_map_click(self, line):
        found_region = False
        for i, (tag, start, end, *_) in enumerate(self.change_regions):
            if start <= line < end:
                self.current_region = i
                found_region = True
                break
        
        if not found_region and self.change_regions:
            min_distance = float('inf')
            nearest_region = 0
            
            for i, (tag, start, end, *_) in enumerate(self.change_regions):
                distance = abs(start - line)
                if distance < min_distance:
                    min_distance = distance
                    nearest_region = i
            
            self.current_region = nearest_region
        
        self.center_on_line(line)
        self.highlight_current_region()
        self.update_status()
    
    def center_on_line(self, line):
        base_block = self.base_text.document().findBlockByNumber(line)
        if base_block.isValid():
            cursor = self.base_text.textCursor()
            cursor.setPosition(base_block.position())
            self.base_text.setTextCursor(cursor)
            self.base_text.centerCursor()
        
        modi_block = self.modified_text.document().findBlockByNumber(line)
        if modi_block.isValid():
            cursor = self.modified_text.textCursor()
            cursor.setPosition(modi_block.position())
            self.modified_text.setTextCursor(cursor)
            self.modified_text.centerCursor()
        
        self.base_text.set_focused_line(line)
        self.modified_text.set_focused_line(line)
        
        self.base_line_area.update()
        self.modified_line_area.update()
        
        self.update_diff_map_viewport()
    
    def center_current_region(self):
        if self.change_regions and 0 <= self.current_region < len(self.change_regions):
            self._target_region = self.current_region
            
            _, start, *_ = self.change_regions[self.current_region]
            self.center_on_line(start)
            self.highlight_current_region()
            self.update_status()
            
            QTimer.singleShot(200, self.check_navigation_complete)
    
    def check_navigation_complete(self):
        if self._target_region is None:
            return
        
        if not self.change_regions or self._target_region >= len(self.change_regions):
            self._target_region = None
            return
        
        _, start, end, *_ = self.change_regions[self._target_region]
        block = self.base_text.firstVisibleBlock()
        first_visible = block.blockNumber()
        
        viewport_height = self.base_text.viewport().height()
        line_height = self.base_text.fontMetrics().height()
        visible_lines = viewport_height // line_height if line_height > 0 else 10
        last_visible = first_visible + visible_lines
        
        if start >= first_visible and start < last_visible:
            self._target_region = None
    
    def next_change(self):
        if not self.change_regions:
            return
        
        if self.current_region >= len(self.change_regions) - 1:
            if len(self.change_regions) == 1:
                self._target_region = 0
                self.current_region = 0
                _, start, *_ = self.change_regions[0]
                self.center_on_line(start)
                self.highlight_current_region()
                self.update_status()
                QTimer.singleShot(200, self.check_navigation_complete)
            return
        
        self.current_region += 1
        self._target_region = self.current_region
        _, start, *_ = self.change_regions[self.current_region]
        self.center_on_line(start)
        self.highlight_current_region()
        self.update_status()
        
        QTimer.singleShot(200, self.check_navigation_complete)
    
    def prev_change(self):
        if not self.change_regions:
            return
        
        if self.current_region <= 0:
            if len(self.change_regions) == 1:
                self._target_region = 0
                self.current_region = 0
                _, start, *_ = self.change_regions[0]
                self.center_on_line(start)
                self.highlight_current_region()
                self.update_status()
                QTimer.singleShot(200, self.check_navigation_complete)
            return
        
        self.current_region -= 1
        self._target_region = self.current_region
        _, start, *_ = self.change_regions[self.current_region]
        self.center_on_line(start)
        self.highlight_current_region()
        self.update_status()
        
        QTimer.singleShot(200, self.check_navigation_complete)
    
    def highlight_current_region(self):
        if not self.change_regions:
            return
        
        _, start, end, *_ = self.change_regions[self.current_region]
        
        self.base_text.set_region_highlight(start, end)
        self.modified_text.set_region_highlight(start, end)
    
    def update_status(self):
        total = self.n_changed_regions
        current = self.current_region + 1 if total > 0 else 0
        self.region_label.setText(f"Region: {current} of {total}")
        self.bookmarks_label.setText(f"Bookmarks: {len(self.bookmarked_lines)}")
        self.notes_label.setText(f"Notes: {self.note_count}")
    
    def toggle_diff_map(self):
        if self.diff_map_visible:
            self.diff_map.hide()
            self.diff_map_visible = False
        else:
            self.diff_map.show()
            self.diff_map_visible = True
    
    def toggle_line_numbers(self):
        if self.line_numbers_visible:
            self.base_line_area.hide()
            self.modified_line_area.hide()
            self.line_numbers_visible = False
        else:
            self.base_line_area.show()
            self.modified_line_area.show()
            self.line_numbers_visible = True
    
    def toggle_bookmark(self):
        """Toggle bookmark on current focused line"""
        # Determine which text widget has focus
        if self.base_text.hasFocus():
            line_idx = self.base_text.textCursor().blockNumber()
            text_widget = self.base_text
        elif self.modified_text.hasFocus():
            line_idx = self.modified_text.textCursor().blockNumber()
            text_widget = self.modified_text
        else:
            return
        
        # Toggle in local set
        if line_idx in self.bookmarked_lines:
            self.bookmarked_lines.remove(line_idx)
        else:
            self.bookmarked_lines.add(line_idx)
        
        # Store on BOTH text widgets so paintEvent can access directly
        if not hasattr(self.base_text, 'bookmarked_lines'):
            self.base_text.bookmarked_lines = set()
        if not hasattr(self.modified_text, 'bookmarked_lines'):
            self.modified_text.bookmarked_lines = set()
        
        if line_idx in self.bookmarked_lines:
            self.base_text.bookmarked_lines.add(line_idx)
            self.modified_text.bookmarked_lines.add(line_idx)
        else:
            self.base_text.bookmarked_lines.discard(line_idx)
            self.modified_text.bookmarked_lines.discard(line_idx)
        
        # Sync with global bookmarks using stored references
        if hasattr(self, 'tab_manager') and hasattr(self, 'tab_index'):
            key = (self.tab_index, line_idx)
            if line_idx in self.bookmarked_lines:
                self.tab_manager.bookmark_mgr.global_bookmarks[key] = True
            elif key in self.tab_manager.bookmark_mgr.global_bookmarks:
                del self.tab_manager.bookmark_mgr.global_bookmarks[key]
        
        # Update visuals
        self.base_text.viewport().update()
        self.modified_text.viewport().update()
        self.update_status()
    
    def jump_to_note_from_cursor(self):
        """Jump to note for the line at cursor position (Ctrl+J handler)"""
        # Determine which text widget has focus
        if self.base_text.hasFocus():
            text_widget = self.base_text
            side = 'base'
        elif self.modified_text.hasFocus():
            text_widget = self.modified_text
            side = 'modified'
        else:
            return
        
        # Get cursor position
        cursor = text_widget.textCursor()
        pos = text_widget.cursorRect(cursor).center()
        
        # Use note_manager's show_jump_to_note_menu to check and get jump action
        if not hasattr(self, 'tab_manager') or not hasattr(self.tab_manager, 'note_mgr'):
            return
        
        jump_action_func = self.tab_manager.note_mgr.show_jump_to_note_menu(pos, text_widget, side, self)
        if jump_action_func:
            jump_action_func()
    
    def increase_font_size(self):
        """Increase font size (max 24pt)"""
        if self.current_font_size < 24:
            self.current_font_size += 1
            self._apply_font_size()
    
    def decrease_font_size(self):
        """Decrease font size (min 6pt)"""
        if self.current_font_size > 6:
            self.current_font_size -= 1
            self._apply_font_size()
    
    def reset_font_size(self):
        """Reset font size to default (12pt)"""
        self.current_font_size = 12
        self._apply_font_size()
    
    def _apply_font_size(self):
        """Apply current font size to all text widgets and line number areas"""
        text_font = QFont("Courier", self.current_font_size, QFont.Weight.Bold)
        
        # Apply to text widgets
        self.base_text.setFont(text_font)
        self.modified_text.setFont(text_font)
        
        # Apply to line number areas
        self.base_line_area.setFont(text_font)
        self.base_line_area._font = text_font
        self.modified_line_area.setFont(text_font)
        self.modified_line_area._font = text_font
        
        # Force update of line number areas
        self.base_line_area.update()
        self.modified_line_area.update()
        
        # Force update of text widget viewports
        self.base_text.viewport().update()
        self.modified_text.viewport().update()
    
    def showEvent(self, event):
        """Override to ensure highlighting is applied when window becomes visible"""
        super().showEvent(event)
        # This is a safety net in case the tab becomes visible through a path
        # other than on_tab_changed (e.g., first show, or restoration from minimize)
        self.ensure_highlighting_applied()
    
    def eventFilter(self, obj, event):
        """Central event coordinator for base and modified text widgets"""
        # Handle Tab/Shift+Tab for switching between panes
        if event.type() == event.Type.KeyPress:
            key = event.key()
            modifiers = event.modifiers()
            
            if key == Qt.Key.Key_Tab or key == Qt.Key.Key_Backtab:
                if obj == self.base_text or obj == self.modified_text:
                    current_line = obj.textCursor().blockNumber()
                    
                    # Determine target widget
                    if obj == self.base_text:
                        target_widget = self.modified_text
                    else:
                        target_widget = self.base_text
                    
                    # Move cursor in target widget to same line
                    block = target_widget.document().findBlockByNumber(current_line)
                    if block.isValid():
                        cursor = target_widget.textCursor()
                        cursor.setPosition(block.position())
                        target_widget.setTextCursor(cursor)
                    
                    # Set focus to target widget
                    target_widget.setFocus(Qt.FocusReason.TabFocusReason)
                    
                    # Update focused line markers
                    obj.set_focused_line(current_line)
                    target_widget.set_focused_line(current_line)
                    
                    # Consume the event
                    return True
            
            # Handle non-modified command keys (N, P, C, T, B, M, X)
            # Only handle if no modifiers (or just Shift for X)
            if obj == self.base_text or obj == self.modified_text:
                # Ctrl+N - Take note
                if key == Qt.Key.Key_N and modifiers & Qt.KeyboardModifier.ControlModifier:
                    cursor = obj.textCursor()
                    
                    # Select current line if nothing selected
                    if not cursor.hasSelection():
                        cursor.movePosition(QTextCursor.MoveOperation.StartOfBlock)
                        cursor.movePosition(QTextCursor.MoveOperation.EndOfBlock, QTextCursor.MoveMode.KeepAnchor)
                        obj.setTextCursor(cursor)
                    
                    # Determine which side
                    side = 'base' if obj == self.base_text else 'modified'
                    self.take_note_from_widget(side)
                    return True
                
                # N - Next change
                if key == Qt.Key.Key_N and not modifiers:
                    self.next_change()
                    return True
                
                # P - Previous change
                elif key == Qt.Key.Key_P and not modifiers:
                    self.prev_change()
                    return True
                
                # C - Center current region
                elif key == Qt.Key.Key_C and not modifiers:
                    self.center_current_region()
                    return True
                
                # T - Jump to top
                elif key == Qt.Key.Key_T and not modifiers:
                    self.current_region = 0
                    if self.change_regions:
                        self.center_on_line(0)
                    self.update_status()
                    return True
                
                # B - Jump to bottom
                elif key == Qt.Key.Key_B and not modifiers:
                    if self.change_regions:
                        self.current_region = len(self.change_regions) - 1
                        self.center_on_line(len(self.base_display) - 1)
                    self.update_status()
                    return True
                
                # M - Toggle bookmark
                elif key == Qt.Key.Key_M and not modifiers:
                    self.toggle_bookmark()
                    return True
                
                # X - Toggle collapse (handles both X and Shift+X)
                elif key == Qt.Key.Key_X and not (modifiers & ~Qt.KeyboardModifier.ShiftModifier):
                    if modifiers & Qt.KeyboardModifier.ShiftModifier:
                        # Shift+X - Toggle collapse all
                        if self.collapsed_regions:
                            self.uncollapse_all_regions()
                        else:
                            self.collapse_all_change_regions()
                    else:
                        # X - Toggle collapse current line's region
                        line_idx = obj.textCursor().blockNumber()
                        
                        # Check if line is in a collapsed region - if so, uncollapse
                        if self.is_line_in_collapsed_region(line_idx):
                            self.uncollapse_region(line_idx)
                        # Check if line is in a change region - if so, collapse
                        elif self.is_change_region(line_idx):
                            self.collapse_change_region(line_idx)
                    return True
                
                # [ - Previous bookmark
                elif key == Qt.Key.Key_BracketLeft and not modifiers:
                    if self.tab_manager:
                        self.tab_manager.bookmark_mgr.navigate_to_prev_bookmark()
                    return True
                
                # ] - Next bookmark
                elif key == Qt.Key.Key_BracketRight and not modifiers:
                    if self.tab_manager:
                        self.tab_manager.bookmark_mgr.navigate_to_next_bookmark()
                    return True
                
                # Ctrl+D - Toggle diff map
                elif key == Qt.Key.Key_D and modifiers & Qt.KeyboardModifier.ControlModifier:
                    self.toggle_diff_map()
                    return True
                
                # Ctrl+L - Toggle line numbers
                elif key == Qt.Key.Key_L and modifiers & Qt.KeyboardModifier.ControlModifier:
                    self.toggle_line_numbers()
                    return True
                
                # Ctrl+S or Ctrl+F - Show search dialog
                elif (key == Qt.Key.Key_S or key == Qt.Key.Key_F) and modifiers & Qt.KeyboardModifier.ControlModifier:
                    if self.tab_manager:
                        self.tab_manager.show_search_dialog()
                    return True
                
                # F3 - Search navigation
                elif key == Qt.Key.Key_F3:
                    if self.tab_manager:
                        if modifiers & Qt.KeyboardModifier.ShiftModifier:
                            self.tab_manager.search_mgr.find_previous()
                        else:
                            self.tab_manager.search_mgr.find_next()
                    return True
                
                # Ctrl+J - Jump to note from cursor
                elif key == Qt.Key.Key_J and modifiers & Qt.KeyboardModifier.ControlModifier:
                    self.jump_to_note_from_cursor()
                    return True
                
                # F5 - Manual reload
                elif key == Qt.Key.Key_F5 and not modifiers:
                    if self.tab_manager:
                        self.tab_manager.reload_viewer(self)
                    return True
                
                # Font size changes - Ctrl+Plus/Minus/0
                elif modifiers & Qt.KeyboardModifier.ControlModifier:
                    if key in (Qt.Key.Key_Plus, Qt.Key.Key_Equal):
                        self.increase_font_size()
                        return True
                    elif key == Qt.Key.Key_Minus:
                        self.decrease_font_size()
                        return True
                    elif key == Qt.Key.Key_0:
                        self.reset_font_size()
                        return True
            
            # Handle navigation keys - sync scroll position between panes
            is_nav_key = key in (Qt.Key.Key_Up, Qt.Key.Key_Down, Qt.Key.Key_PageUp,
                                Qt.Key.Key_PageDown, Qt.Key.Key_Home, Qt.Key.Key_End,
                                Qt.Key.Key_Left, Qt.Key.Key_Right, Qt.Key.Key_Space)
            
            if is_nav_key and (obj == self.base_text or obj == self.modified_text):
                # Let the event propagate so widget can move its cursor first
                # We'll sync afterward using a timer
                from PyQt6.QtCore import QTimer
                QTimer.singleShot(0, lambda: self._sync_navigation_scroll(obj))
        
        # Handle wheel events - sync scroll position between panes
        if event.type() == event.Type.Wheel:
            if obj == self.base_text or obj == self.modified_text:
                # Let event propagate so widget can scroll first
                # We'll sync afterward using a timer
                from PyQt6.QtCore import QTimer
                QTimer.singleShot(0, lambda: self._sync_wheel_scroll(obj))
        
        # Handle focus events for synchronized focused line markers
        if event.type() == event.Type.FocusIn:
            if obj == self.base_text or obj == self.modified_text:
                line = obj.textCursor().blockNumber()
                # Update focused line markers on both widgets
                self.base_text.set_focused_line(line)
                self.modified_text.set_focused_line(line)
                # Update line number areas
                if self.base_line_area:
                    self.base_line_area.update()
                if self.modified_line_area:
                    self.modified_line_area.update()
                # Update viewports
                self.base_text.viewport().update()
                self.modified_text.viewport().update()
        
        elif event.type() == event.Type.FocusOut:
            if obj == self.base_text or obj == self.modified_text:
                # Update line number areas
                if self.base_line_area:
                    self.base_line_area.update()
                if self.modified_line_area:
                    self.modified_line_area.update()
                # Update viewports
                self.base_text.viewport().update()
                self.modified_text.viewport().update()
        
        # Pass through - handlers still in SyncedPlainTextEdit for other events
        return False  # Let event propagate normally
    
    def _sync_navigation_scroll(self, source_widget):
        """Sync scroll position from source widget to the other widget after navigation key"""
        if source_widget == self.base_text:
            target_widget = self.modified_text
        else:
            target_widget = self.base_text
        
        # Sync scroll positions
        target_widget.verticalScrollBar().setValue(
            source_widget.verticalScrollBar().value())
        target_widget.horizontalScrollBar().setValue(
            source_widget.horizontalScrollBar().value())
        
        # Get new line from source widget
        new_line = source_widget.textCursor().blockNumber()
        
        # Update focused line markers
        target_widget.set_focused_line(new_line)
        
        # Update viewports and line number areas
        target_widget.viewport().update()
        if target_widget.line_number_area:
            target_widget.line_number_area.update()
    
    def _sync_wheel_scroll(self, source_widget):
        """Sync scroll position from source widget to the other widget after wheel event"""
        if source_widget == self.base_text:
            target_widget = self.modified_text
        else:
            target_widget = self.base_text
        
<<<<<<< HEAD
        if key == Qt.Key.Key_J and modifiers & Qt.KeyboardModifier.ControlModifier:
            self.jump_to_note_from_cursor()
            return
        
        # M - Toggle bookmark
        if key == Qt.Key.Key_M:
            self.toggle_bookmark()
            return
=======
        # Sync scroll positions
        target_widget.verticalScrollBar().setValue(
            source_widget.verticalScrollBar().value())
        target_widget.horizontalScrollBar().setValue(
            source_widget.horizontalScrollBar().value())
>>>>>>> f90deb25
        
        # Update line number areas
        if target_widget.line_number_area:
            target_widget.line_number_area.update()
    
    def keyPressEvent(self, event):
        key = event.key()
        modifiers = event.modifiers()

        # All command keys now handled by DiffViewer.eventFilter
        # This keyPressEvent is only reached when DiffViewer itself has focus (rare/never)
        # The handlers below (N, P, C, T, B) are also in eventFilter and are duplicates
        
        if key == Qt.Key.Key_N:
            self.next_change()
        elif key == Qt.Key.Key_P:
            self.prev_change()
        elif key == Qt.Key.Key_C:
            self.center_current_region()
        elif key == Qt.Key.Key_T:
            self.current_region = 0
            if self.change_regions:
                self.center_on_line(0)
            self.update_status()
        elif key == Qt.Key.Key_B:
            if self.change_regions:
                self.current_region = len(self.change_regions) - 1
                self.center_on_line(len(self.base_display) - 1)
            self.update_status()
        else:
            super().keyPressEvent(event)
    
    def resizeEvent(self, event):
        super().resizeEvent(event)
        self.update_diff_map_viewport()
    
    def is_change_region(self, line_idx):
        """Check if a line is part of a change region (deleted or added)"""
        import diff_desc
        
        # Check base file for deleted regions
        if 0 <= line_idx < len(self.base_line_objects):
            line_obj = self.base_line_objects[line_idx]
            if line_obj.region_:
                if line_obj.region_.kind_ == diff_desc.RegionDesc.DELETE:
                    return True
        
        # Check modified file for added regions
        if 0 <= line_idx < len(self.modified_line_objects):
            line_obj = self.modified_line_objects[line_idx]
            if line_obj.region_:
                if line_obj.region_.kind_ == diff_desc.RegionDesc.ADD:
                    return True
        
        return False
    
    def find_change_region_bounds(self, line_idx):
        """Find the start and end of the change region (deleted or added) containing line_idx"""
        import diff_desc
        if not self.is_change_region(line_idx):
            return None, None
        
        # Determine which type of region we're in
        is_deleted = False
        is_added = False
        
        if 0 <= line_idx < len(self.base_line_objects):
            line_obj = self.base_line_objects[line_idx]
            if line_obj.region_ and line_obj.region_.kind_ == diff_desc.RegionDesc.DELETE:
                is_deleted = True
        
        if 0 <= line_idx < len(self.modified_line_objects):
            line_obj = self.modified_line_objects[line_idx]
            if line_obj.region_ and line_obj.region_.kind_ == diff_desc.RegionDesc.ADD:
                is_added = True
        
        # Helper to check if line is same region type
        def is_same_region_type(idx):
            if is_deleted:
                if 0 <= idx < len(self.base_line_objects):
                    obj = self.base_line_objects[idx]
                    return obj.region_ and obj.region_.kind_ == diff_desc.RegionDesc.DELETE
            elif is_added:
                if 0 <= idx < len(self.modified_line_objects):
                    obj = self.modified_line_objects[idx]
                    return obj.region_ and obj.region_.kind_ == diff_desc.RegionDesc.ADD
            return False
        
        start = line_idx
        while start > 0 and is_same_region_type(start - 1):
            start -= 1
        
        max_lines = max(len(self.base_line_objects), len(self.modified_line_objects))
        end = line_idx
        while end < max_lines - 1 and is_same_region_type(end + 1):
            end += 1
        
        return start, end
    
    def collapse_change_region(self, line_idx):
        """Collapse the change region (deleted or added) containing line_idx"""
        start, end = self.find_change_region_bounds(line_idx)
        if start is None or end is None:
            return
        
        if (start, end) in self.collapsed_regions:
            return
        
        self.collapsed_regions.append((start, end))
        self._apply_collapsed_regions()
    
    def collapse_all_change_regions(self):
        """Collapse all change regions (deleted and added)"""
        import diff_desc
        
        self.collapsed_regions = []
        
        # Process deleted regions in base file
        in_delete_region = False
        region_start = None
        
        for i, line_obj in enumerate(self.base_line_objects):
            is_deleted = (line_obj.region_ and 
                         line_obj.region_.kind_ == diff_desc.RegionDesc.DELETE)
            
            if is_deleted and not in_delete_region:
                in_delete_region = True
                region_start = i
            elif not is_deleted and in_delete_region:
                self.collapsed_regions.append((region_start, i - 1))
                in_delete_region = False
                region_start = None
        
        if in_delete_region and region_start is not None:
            self.collapsed_regions.append((region_start, len(self.base_line_objects) - 1))
        
        # Process added regions in modified file
        in_add_region = False
        region_start = None
        
        for i, line_obj in enumerate(self.modified_line_objects):
            is_added = (line_obj.region_ and 
                       line_obj.region_.kind_ == diff_desc.RegionDesc.ADD)
            
            if is_added and not in_add_region:
                in_add_region = True
                region_start = i
            elif not is_added and in_add_region:
                self.collapsed_regions.append((region_start, i - 1))
                in_add_region = False
                region_start = None
        
        if in_add_region and region_start is not None:
            self.collapsed_regions.append((region_start, len(self.modified_line_objects) - 1))
        
        self.all_collapsed = True
        self._apply_collapsed_regions()
    
    def uncollapse_region(self, line_idx):
        """Uncollapse the region containing line_idx"""
        for region in self.collapsed_regions:
            start, end = region
            if start <= line_idx <= end:
                self.collapsed_regions.remove(region)
                self._apply_collapsed_regions()
                return
    
    def uncollapse_all_regions(self):
        """Uncollapse all regions"""
        self.collapsed_regions = []
        self.all_collapsed = False
        self._apply_collapsed_regions()
    
    def is_line_in_collapsed_region(self, line_idx):
        """Check if line_idx is within any collapsed region"""
        for start, end in self.collapsed_regions:
            if start <= line_idx <= end:
                return True
        return False
    
    def _apply_collapsed_regions(self):
        """Apply the current collapsed regions by hiding blocks"""
        base_doc = self.base_text.document()
        modified_doc = self.modified_text.document()
        
        # Update visibility of all blocks
        for i in range(base_doc.blockCount()):
            base_block = base_doc.findBlockByNumber(i)
            modified_block = modified_doc.findBlockByNumber(i)
            
            if not base_block.isValid() or not modified_block.isValid():
                continue
            
            should_hide = False
            
            # Check if this line is inside a collapsed region (but not the first line)
            for start, end in self.collapsed_regions:
                if start < i <= end:
                    should_hide = True
                    break
            
            # Set visibility
            base_block.setVisible(not should_hide)
            modified_block.setVisible(not should_hide)
        
        # Store collapsed marker info for painting
        import diff_desc
        self.base_text.collapsed_markers = {}
        self.modified_text.collapsed_markers = {}
        
        for start, end in self.collapsed_regions:
            num_lines = end - start + 1
            
            # Determine region type by checking the start line
            region_type = 'deleted'  # default
            if 0 <= start < len(self.base_line_objects):
                line_obj = self.base_line_objects[start]
                if line_obj.region_ and line_obj.region_.kind_ == diff_desc.RegionDesc.DELETE:
                    region_type = 'deleted'
            
            if 0 <= start < len(self.modified_line_objects):
                line_obj = self.modified_line_objects[start]
                if line_obj.region_ and line_obj.region_.kind_ == diff_desc.RegionDesc.ADD:
                    region_type = 'added'
            
            # Store tuple of (num_lines, region_type)
            self.base_text.collapsed_markers[start] = (num_lines, region_type)
            self.modified_text.collapsed_markers[start] = (num_lines, region_type)
        
        # Update the document layout
        base_doc.markContentsDirty(0, base_doc.characterCount())
        modified_doc.markContentsDirty(0, modified_doc.characterCount())
        
        # Force viewport updates
        self.base_text.viewport().update()
        self.modified_text.viewport().update()
        self.base_line_area.update()
        self.modified_line_area.update()
    
    def refresh_colors(self):
        """Refresh all colors from the current palette"""
        self.apply_highlighting()
        self.diff_map.update()
    
    def has_unsaved_changes(self):
        """Diff viewers don't have unsaved changes"""
        return False

    def focus_content(self):
        """Set Qt focus to the base text widget"""
        self.base_text.setFocus()

    def search_content(self, search_text, case_sensitive, regex, search_base=True, search_modi=True):
        """
        Search for text in diff viewer.

        Returns:
            List of tuples: (side, display_line_num, line_idx, line_text, char_pos)
        """
        results = []
        
        # Search in base
        if search_base:
            for line_idx, (line_text, line_num) in enumerate(zip(self.base_display, self.base_line_nums)):
                if line_num is not None:
                    matches = self._find_matches_in_line(line_text, search_text, case_sensitive, regex)
                    for char_pos, matched_text in matches:
                        results.append(('base', line_num, line_idx, line_text, char_pos))
        
        # Search in modified
        if search_modi:
            for line_idx, (line_text, line_num) in enumerate(zip(self.modified_display, self.modified_line_nums)):
                if line_num is not None:
                    matches = self._find_matches_in_line(line_text, search_text, case_sensitive, regex)
                    for char_pos, matched_text in matches:
                        results.append(('modified', line_num, line_idx, line_text, char_pos))
        
        return results

    def _find_matches_in_line(self, line_text, search_text, case_sensitive, regex):
        """Find all match positions in a line. Returns list of (start_pos, match_text) tuples."""
        import re
        matches = []
        
        if regex:
            try:
                flags = 0 if case_sensitive else re.IGNORECASE
                pattern = re.compile(search_text, flags)
                for match in pattern.finditer(line_text):
                    matches.append((match.start(), match.group()))
            except re.error:
                pass
        else:
            search_str = search_text if case_sensitive else search_text.lower()
            search_in = line_text if case_sensitive else line_text.lower()
            
            pos = 0
            while True:
                found_pos = search_in.find(search_str, pos)
                if found_pos < 0:
                    break
                matched_text = line_text[found_pos:found_pos + len(search_text)]
                matches.append((found_pos, matched_text))
                pos = found_pos + len(search_text)
        
        return matches
    
    def run(self):
        self.show()
        sys.exit(self._app.exec())<|MERGE_RESOLUTION|>--- conflicted
+++ resolved
@@ -1344,22 +1344,11 @@
         else:
             target_widget = self.base_text
         
-<<<<<<< HEAD
-        if key == Qt.Key.Key_J and modifiers & Qt.KeyboardModifier.ControlModifier:
-            self.jump_to_note_from_cursor()
-            return
-        
-        # M - Toggle bookmark
-        if key == Qt.Key.Key_M:
-            self.toggle_bookmark()
-            return
-=======
         # Sync scroll positions
         target_widget.verticalScrollBar().setValue(
             source_widget.verticalScrollBar().value())
         target_widget.horizontalScrollBar().setValue(
             source_widget.horizontalScrollBar().value())
->>>>>>> f90deb25
         
         # Update line number areas
         if target_widget.line_number_area:
@@ -1368,7 +1357,6 @@
     def keyPressEvent(self, event):
         key = event.key()
         modifiers = event.modifiers()
-
         # All command keys now handled by DiffViewer.eventFilter
         # This keyPressEvent is only reached when DiffViewer itself has focus (rare/never)
         # The handlers below (N, P, C, T, B) are also in eventFilter and are duplicates
