# Copyright (c) 2025  Logic Magicians Software (Taylor Hutt).
# All Rights Reserved.
# Licensed under Gnu GPL V3.
#
"""
Note manager for diff_review

This module manages all note-taking functionality:
- Review Notes tab creation and display
- Note file watching and auto-reload
- Note taking with standardized format
- Jump to Note functionality
- Yellow highlighting coordination
"""
from PyQt6.QtWidgets import (QPlainTextEdit, QPushButton, QMessageBox, QMenu,
                              QFileDialog)
from PyQt6.QtCore import Qt, QFileSystemWatcher, QTimer
from PyQt6.QtGui import QFont, QTextCursor, QColor, QTextCharFormat

from utils import extract_display_path
from tab_content_base import TabContentBase
from commit_msg_handler import CommitMessageTab


class ReviewNotesTabBase(TabContentBase):
    """
    Abstract base class for review notes tabs.

    Subclasses include:
    - ReviewNotesTab: Uses QPlainTextEdit
    - VimNotesTab: Uses external vim editor (future)
    - EmacsNotesTab: Uses external emacs editor (future)
    """

    def center_cursor(self):
        """Center cursor in view - must be implemented by subclass"""
        pass

    def has_unsaved_changes(self):
        """Check for unsaved changes - must be implemented by subclass"""
        return False


class ReviewNotesTab(QPlainTextEdit, ReviewNotesTabBase):
    """
    Built-in review notes tab using QPlainTextEdit.

    This is an editable view of the notes file with auto-save,
    ASCII filtering, and context menu support.
    """

    def __init__(self, notes_text, note_manager):
        """
        Initialize review notes tab.

        Args:
            notes_text: The initial notes text to display
            note_manager: Reference to NoteManager for saving and operations
        """
        super().__init__()
        self.note_manager = note_manager
        self.current_font_size = 12
        self._has_unsaved_changes = False
        self.original_content = notes_text

        # Configure as editable
        self.setReadOnly(False)
        self.setPlainText(notes_text)
        self.setFont(QFont("Courier", self.current_font_size, QFont.Weight.Bold))

        # Style with light blue tone
        self.setStyleSheet("""
            QPlainTextEdit {
                background-color: #f5f9ff;
                color: #2c3e50;
            }
        """)

        # Create auto-save timer
        self.save_timer = QTimer()
        self.save_timer.setSingleShot(True)
        self.save_timer.timeout.connect(self._save_notes)

        # Connect text changes to auto-save timer
        self.textChanged.connect(self._on_text_changed)

    def increase_font_size(self):
        """Increase font size in review notes"""
        self.current_font_size += 1
        font = self.font()
        font.setPointSize(self.current_font_size)
        self.setFont(font)

    def decrease_font_size(self):
        """Decrease font size in review notes"""
        if self.current_font_size > 6:
            self.current_font_size -= 1
            font = self.font()
            font.setPointSize(self.current_font_size)
            self.setFont(font)

    def reset_font_size(self):
        """Reset font size to default (12pt)"""
        self.current_font_size = 12
        font = self.font()
        font.setPointSize(self.current_font_size)
        self.setFont(font)

    def toggle_bookmark(self):
        """Toggle bookmark - not supported for review notes"""
        pass

    def focus_content(self):
        """Set Qt focus to self (ReviewNotesTab is itself the text widget)"""
        self.setFocus()

    def reload(self):
        """Reload notes from file, prompting if there are unsaved changes"""
        if self.has_unsaved_changes():
            reply = QMessageBox.question(
                self,
                'Unsaved Changes',
                'You have unsaved changes. Discard them and reload from file?',
                QMessageBox.StandardButton.Yes | QMessageBox.StandardButton.No,
                QMessageBox.StandardButton.No
            )
            if reply != QMessageBox.StandardButton.Yes:
                return

        notes_text = self.note_manager.load_note_text()
        self.setPlainText(notes_text)
        self._has_unsaved_changes = False
        self.original_content = notes_text

    def keyPressEvent(self, event):
        """Handle key press events"""
        key = event.key()
        modifiers = event.modifiers()

        # Font size changes - Ctrl + Plus/Minus/0
        if modifiers & Qt.KeyboardModifier.ControlModifier:
            if key in (Qt.Key.Key_Plus, Qt.Key.Key_Equal):
                self.increase_font_size()
                return
            elif key == Qt.Key.Key_Minus:
                self.decrease_font_size()
                return
            elif key == Qt.Key.Key_0:
                self.reset_font_size()
                return

        if key == Qt.Key.Key_F5:
            self.reload()
            return

        if ((key == Qt.Key.Key_S or key == Qt.Key.Key_F) and
            modifiers & Qt.KeyboardModifier.ControlModifier):
            self.note_manager.tab_widget.show_search_dialog()
            return

        if key == Qt.Key.Key_F3:
            if modifiers & Qt.KeyboardModifier.ShiftModifier:
                self.note_manager.tab_widget.search_mgr.find_previous()
            else:
                self.note_manager.tab_widget.search_mgr.find_next()
            return

        super().keyPressEvent(event)

    def search_content(self, search_text, case_sensitive, regex, search_base=True, search_modi=True):
        """
        Search for text in review notes.

        Returns:
            List of tuples: (side, display_line_num, line_idx, line_text, char_pos)
        """
        results = []
        text = self.toPlainText()
        lines = text.split('\n')
        
        for line_idx, line_text in enumerate(lines):
            # Find matches using same logic as search dialog
            matches = self._find_matches_in_line(line_text, search_text, case_sensitive, regex)
            for char_pos, matched_text in matches:
                results.append(('review_notes', line_idx + 1, line_idx, line_text, char_pos))
        
        return results

    def _find_matches_in_line(self, line_text, search_text, case_sensitive, regex):
        """Find all match positions in a line. Returns list of (start_pos, match_text) tuples."""
        import re
        matches = []
        
        if regex:
            try:
                flags = 0 if case_sensitive else re.IGNORECASE
                pattern = re.compile(search_text, flags)
                for match in pattern.finditer(line_text):
                    matches.append((match.start(), match.group()))
            except re.error:
                pass
        else:
            search_str = search_text if case_sensitive else search_text.lower()
            search_in = line_text if case_sensitive else line_text.lower()
            
            pos = 0
            while True:
                found_pos = search_in.find(search_str, pos)
                if found_pos < 0:
                    break
                matched_text = line_text[found_pos:found_pos + len(search_text)]
                matches.append((found_pos, matched_text))
                pos = found_pos + len(search_text)
        
        return matches

    def center_cursor(self):
        """Center the cursor in the view"""
        cursor = self.textCursor()
        self.setTextCursor(cursor)
        self.centerCursor()

    def has_unsaved_changes(self):
        """Check if there are unsaved changes"""
        return self._has_unsaved_changes

    def _on_text_changed(self):
        """Handle text changes - filter ASCII and trigger auto-save"""
        # Filter out non-ASCII characters
        cursor_pos = self.textCursor().position()
        text = self.toPlainText()

        # Filter to ASCII only
        filtered_text = ''.join(char for char in text if ord(char) < 128)

        if filtered_text != text:
            # Non-ASCII characters were present - replace text
            self.blockSignals(True)
            self.setPlainText(filtered_text)
            # Restore cursor position (adjusted for removed chars)
            new_cursor = self.textCursor()
            new_cursor.setPosition(min(cursor_pos, len(filtered_text)))
            self.setTextCursor(new_cursor)
            self.blockSignals(False)

        # Mark as having unsaved changes
        if not self._has_unsaved_changes:
            self._has_unsaved_changes = True
            self.note_manager.update_notes_tab_title(self, dirty=True)

        # Restart auto-save timer (2.5 seconds)
        self.save_timer.stop()
        self.save_timer.start(2500)

    def _save_notes(self):
        """Save notes content via note manager"""
        self.note_manager.save_notes_content(self)

    def mark_saved(self):
        """Mark the notes as saved (called by note manager)"""
        self._has_unsaved_changes = False
        self.original_content = self.toPlainText()
        self.note_manager.update_notes_tab_title(self, dirty=False)


class NoteManager:
    """Manages all note-taking functionality across the application"""
    
    def __init__(self, tab_widget):
        """
        Initialize note manager
        
        Args:
            tab_widget: Reference to DiffViewerTabWidget
        """
        self.tab_widget = tab_widget
        self.notes_button = None
        self.note_file_watcher = None
        self.reload_timer = None
        self.editor_class = tab_widget.editor_class
        self.editor_theme = tab_widget.editor_theme
    
    def get_note_file(self):
        """Get the current note file path"""
        if self.tab_widget.global_note_file:
            return self.tab_widget.global_note_file
        
        viewers = self.tab_widget.get_all_viewers()
        for viewer in viewers:
            if viewer.note_file:
                return viewer.note_file
        return None
    
    def is_builtin_editor(self, text_widget):
        """Check if the widget is the built-in editor (not external emacs/vim)"""
        return hasattr(text_widget, 'has_unsaved_changes')

    def prompt_for_note_file(self):
        """
        Prompt user to select a note file.
        Returns the file path if selected, None if cancelled.
        Sets the global note file in tab_widget.
        """
        file_dialog = QFileDialog(self.tab_widget)
        file_dialog.setWindowTitle("Select Note File")
        file_dialog.setNameFilter("Text Files (*.txt);;All Files (*)")
        file_dialog.setFileMode(QFileDialog.FileMode.AnyFile)
        file_dialog.setAcceptMode(QFileDialog.AcceptMode.AcceptOpen)
        file_dialog.setOption(QFileDialog.Option.DontConfirmOverwrite, True)
        file_dialog.setOption(QFileDialog.Option.DontUseNativeDialog, True)
        
        if file_dialog.exec() == QFileDialog.DialogCode.Accepted:
            files = file_dialog.selectedFiles()
            if files:
                note_file = files[0]
                self.set_note_file(note_file)
                return note_file
        
        return None
    
    def set_note_file(self, note_file):
        """Set the note file globally across all viewers"""
        self.tab_widget.global_note_file = note_file
        
        # Update all existing viewers
        for viewer in self.tab_widget.get_all_viewers():
            viewer.note_file = note_file
            viewer.update_status()
        
        # Set up file watching for auto-reload
        self.setup_note_file_watcher(note_file)
        
        # Show the Review Notes button if not already visible
        if not self.notes_button:
            self.create_notes_button()
    
    def create_notes_button(self):
        """Create the Review Notes button in the sidebar (after Open All Files)"""
        self.notes_button = QPushButton("Review Notes")
        self.notes_button.clicked.connect(self.on_notes_clicked)
        self.notes_button.setStyleSheet("""
            QPushButton {
                text-align: left;
                padding: 8px 8px 8px 20px;
                border: none;
                background-color: #f0f8ff;
                border-left: 4px solid transparent;
                font-weight: bold;
                color: #1e90ff;
            }
            QPushButton:hover {
                background-color: #e0f0ff;
            }
        """)
        
        # Insert at position 1 (after "Open All Files" which is at position 0)
        self.tab_widget.sidebar_widget.add_notes_button(self.notes_button)
        
        # Update "Open All Files" count to include review notes
        self.tab_widget.update_open_all_button_text()
    
    def on_notes_clicked(self):
        """Handle Review Notes button click"""
        # Check if tab already exists
        if 'review_notes' in self.tab_widget.file_to_tab_index:
            tab_index = self.tab_widget.file_to_tab_index['review_notes']
            if 0 <= tab_index < self.tab_widget.tab_widget.count():
                self.tab_widget.tab_widget.setCurrentIndex(tab_index)
                return
            # Tab was closed, remove from mapping
            del self.tab_widget.file_to_tab_index['review_notes']
        
        # Create new Review Notes tab
        self.create_notes_tab()

    def load_note_text(self):
        """Load note file text and return as string"""
        note_file = self.get_note_file()
        if not note_file:
            return "# No note file configured\n"

        try:
            with open(note_file, 'r', encoding='utf-8') as f:
                return f.read()
        except FileNotFoundError:
            return "# No notes yet\n"
        except Exception as e:
            return f"# Error reading note file:\n# {e}\n"
    
    def create_notes_tab(self):
        """Create a tab displaying the review notes"""
        note_file = self.get_note_file()
        if not note_file:
            QMessageBox.information(self.tab_widget, 'No Note File',
                                  'No note file has been configured yet.')
            return

<<<<<<< HEAD
        # Check if using external editor
        if self.editor_class is not None:
            # Use external editor widget (emacs or vim)
            text_widget = self.editor_class(self.tab_widget, self.editor_theme, note_file)
            text_widget.is_review_notes = True

            # Add to tabs with note file path as title
            index = self.tab_widget.tab_widget.addTab(text_widget, note_file)
            self.tab_widget.file_to_tab_index['review_notes'] = index
            self.tab_widget.tab_widget.setCurrentIndex(index)

            # Update button state
            self.tab_widget.update_button_states()
            return

        # Use built-in editor (original behavior)
        # Read note file content
        try:
            with open(note_file, 'r', encoding='utf-8') as f:
                notes_text = f.read()
        except FileNotFoundError:
            notes_text = "# No notes yet\n"
        except Exception as e:
            notes_text = f"# Error reading note file:\n# {e}\n"
=======
        notes_text = self.load_note_text()
>>>>>>> f90deb25

        # Create review notes tab widget
        text_widget = ReviewNotesTab(notes_text, self)

        # Set up context menu
        text_widget.setContextMenuPolicy(Qt.ContextMenuPolicy.CustomContextMenu)
        text_widget.customContextMenuRequested.connect(
            lambda pos: self.show_notes_context_menu(pos, text_widget))

        # Install event filter for keyboard shortcuts
        text_widget.installEventFilter(self.tab_widget)

        # Add to tabs with note file path as title
        index = self.tab_widget.tab_widget.addTab(text_widget, note_file)
        self.tab_widget.file_to_tab_index['review_notes'] = index
        self.tab_widget.tab_widget.setCurrentIndex(index)

        # Update button state
        self.tab_widget.update_button_states()
    
    def show_notes_context_menu(self, pos, text_widget):
        """Show context menu for review notes tab"""
        # External editors handle their own context menus
        if not self.is_builtin_editor(text_widget):
            return

        menu = QMenu(self.tab_widget)

        cursor = text_widget.textCursor()
        has_selection = cursor.hasSelection()
        
        search_action = menu.addAction("Search")
        search_action.setEnabled(has_selection)
        if has_selection:
            search_action.triggered.connect(
                lambda: self.tab_widget.search_selected_text(text_widget))
        
        menu.exec(text_widget.mapToGlobal(pos))
    
    def on_notes_text_changed(self, text_widget):
        """Handle text changes in Review Notes tab"""
        # External editors handle their own text processing
        if not self.is_builtin_editor(text_widget):
            return

        # Filter out non-ASCII characters
        cursor_pos = text_widget.textCursor().position()
        text = text_widget.toPlainText()
        
        # Filter to ASCII only
        filtered_text = ''.join(char for char in text if ord(char) < 128)
        
        if filtered_text != text:
            # Non-ASCII characters were present - replace text
            text_widget.blockSignals(True)
            text_widget.setPlainText(filtered_text)
            # Restore cursor position (adjusted for removed chars)
            new_cursor = text_widget.textCursor()
            new_cursor.setPosition(min(cursor_pos, len(filtered_text)))
            text_widget.setTextCursor(new_cursor)
            text_widget.blockSignals(False)
        
        # Mark as having unsaved changes
        if not text_widget.has_unsaved_changes:
            text_widget.has_unsaved_changes = True
            self.update_notes_tab_title(text_widget, dirty=True)
        
        # Restart auto-save timer (2.5 seconds)
        text_widget.save_timer.stop()
        text_widget.save_timer.start(2500)
    
    def save_notes_content(self, text_widget):
        """Save the notes content to file"""
        note_file = self.get_note_file()
        if not note_file:
            return

        # External editors handle their own saving
        if not self.is_builtin_editor(text_widget):
            return

        try:
            content = text_widget.toPlainText()

            # Temporarily disable file watcher to avoid triggering reload
            if self.note_file_watcher:
                self.note_file_watcher.blockSignals(True)

            # Write to file
            with open(note_file, 'w', encoding='utf-8') as f:
                f.write(content)

            # Update tracking via tab's method
            text_widget.mark_saved()

            # Re-enable file watcher
            if self.note_file_watcher:
                self.note_file_watcher.blockSignals(False)

        except Exception as e:
            QMessageBox.warning(self.tab_widget, 'Save Error',
                              f'Could not save notes file:\n{e}')
    
    def update_notes_tab_title(self, text_widget, dirty):
        """Update the tab title to show dirty state"""
        note_file = self.get_note_file()
        if not note_file:
            return

        # External editors don't show dirty state in tab title
        if not self.is_builtin_editor(text_widget):
            return

        # Find the tab index
        if 'review_notes' not in self.tab_widget.file_to_tab_index:
            return
        
        tab_index = self.tab_widget.file_to_tab_index['review_notes']
        if not (0 <= tab_index < self.tab_widget.tab_widget.count()):
            return
        
        # Update title with asterisk if dirty
        if dirty:
            self.tab_widget.tab_widget.setTabText(tab_index, f"*{note_file}")
        else:
            self.tab_widget.tab_widget.setTabText(tab_index, note_file)
    
    def setup_note_file_watcher(self, note_file):
        """Set up file system watching for the note file"""
        import os
        
        # Clean up existing watcher if any
        if self.note_file_watcher:
            self.note_file_watcher.deleteLater()
            self.note_file_watcher = None
        
        if self.reload_timer:
            self.reload_timer.stop()
            self.reload_timer = None
        
        # Create new watcher
        self.note_file_watcher = QFileSystemWatcher()
        
        # Add the file to watch (create if it doesn't exist)
        if os.path.exists(note_file):
            self.note_file_watcher.addPath(note_file)
        else:
            # Create empty file so watcher can track it
            try:
                with open(note_file, 'a', encoding='utf-8'):
                    pass
                self.note_file_watcher.addPath(note_file)
            except Exception:
                pass  # If we can't create it, we'll add it later
        
        self.note_file_watcher.fileChanged.connect(self.on_note_file_changed)
        
        # Create debounce timer
        self.reload_timer = QTimer()
        self.reload_timer.setSingleShot(True)
        self.reload_timer.timeout.connect(self.reload_notes_tab)
    
    def on_note_file_changed(self, path):
        """Handle note file change notification"""
        # Restart debounce timer
        if self.reload_timer:
            self.reload_timer.stop()
            self.reload_timer.start(500)  # 500ms debounce
        
        # Schedule a re-watch check to ensure we stay connected
        # Some editors remove and recreate files, breaking the watch
        QTimer.singleShot(1000, self.ensure_file_watched)
    
    def ensure_file_watched(self):
        """Ensure the note file is still being watched (re-add if needed)"""
        import os
        
        note_file = self.get_note_file()
        if not note_file or not self.note_file_watcher:
            return
        
        watched = self.note_file_watcher.files()
        if note_file not in watched and os.path.exists(note_file):
            try:
                self.note_file_watcher.addPath(note_file)
            except Exception:
                pass
    
    def reload_notes_tab(self):
        """Reload the Review Notes tab content"""
        note_file = self.get_note_file()
        if not note_file:
            return
        
        # Find the review notes tab
        if 'review_notes' not in self.tab_widget.file_to_tab_index:
            return
        
        tab_index = self.tab_widget.file_to_tab_index['review_notes']
        if not (0 <= tab_index < self.tab_widget.tab_widget.count()):
            return
        
        text_widget = self.tab_widget.tab_widget.widget(tab_index)
        if not isinstance(text_widget, ReviewNotesTab):
            return

        # External editors handle their own reloading
        if not self.is_builtin_editor(text_widget):
            return

        # Check if there are unsaved changes
        if text_widget.has_unsaved_changes():
            # Show conflict dialog
            reply = QMessageBox.question(
                self.tab_widget,
                'File Changed Externally',
                'The note file has changed on disk, but you have unsaved edits.\n\n'
                'Do you want to reload from disk (losing your changes) or keep editing?',
                QMessageBox.StandardButton.Yes | QMessageBox.StandardButton.No,
                QMessageBox.StandardButton.No
            )
            
            if reply == QMessageBox.StandardButton.No:
                # User wants to keep editing - don't reload
                return
        
        # Save scroll position and cursor position
        v_scroll_pos = text_widget.verticalScrollBar().value()
        cursor_pos = text_widget.textCursor().position()
        
        # Reload content
        try:
            with open(note_file, 'r', encoding='utf-8') as f:
                notes_text = f.read()
            
            # Block signals to avoid triggering auto-save
            text_widget.blockSignals(True)
            text_widget.setPlainText(notes_text)
            text_widget.blockSignals(False)

            # Mark as saved
            text_widget.mark_saved()
            
            # Restore cursor position
            cursor = text_widget.textCursor()
            cursor.setPosition(min(cursor_pos, len(notes_text)))
            text_widget.setTextCursor(cursor)
            
            # Restore scroll position
            text_widget.verticalScrollBar().setValue(v_scroll_pos)
            
        except Exception as e:
            # If file doesn't exist or can't be read, show error in the tab
            text_widget.blockSignals(True)
            text_widget.setPlainText(f"# Error reading note file:\n# {e}\n")
            text_widget.blockSignals(False)
        
        # Re-add file to watcher (some editors remove and recreate files)
        # This is critical - without it, we lose watching after first edit
        if self.note_file_watcher:
            watched = self.note_file_watcher.files()
            if note_file not in watched:
                try:
                    self.note_file_watcher.addPath(note_file)
                except Exception:
                    # File might not exist yet, watcher will pick it up later
                    pass
    
    def take_note(self, file_path, side, line_numbers, line_texts, is_commit_msg=False):
        """
        Write a note to the note file with standardized format.
        
        Args:
            file_path: Source file path (or "Commit Message")
            side: 'base', 'modified', or 'commit_msg'
            line_numbers: List of line numbers, or (start, end) tuple for commit message
            line_texts: List of line text content
            is_commit_msg: True if this is from commit message
            
        Returns:
            True if note was taken, False if cancelled
        """
        # Get or prompt for note file
        note_file = self.get_note_file()
        if not note_file:
            note_file = self.prompt_for_note_file()
            if not note_file:
                return False
        
        try:
            with open(note_file, 'a', encoding='utf-8') as f:
                if is_commit_msg:
                    # Commit message format with line range [start, end)
                    start_line, end_line = line_numbers
                    f.write(f"> (commit_msg): Commit Message:[{start_line},{end_line})\n")
                    for line_text in line_texts:
                        f.write(f">   {line_text}\n")
                else:
                    # Source file format with range
                    prefix = '(base)' if side == 'base' else '(modi)'
                    clean_filename = extract_display_path(file_path)
                    
                    # Calculate range [start, end)
                    start_line = line_numbers[0]
                    end_line = line_numbers[-1] + 1
                    
                    f.write(f"> {prefix}: {clean_filename}:[{start_line},{end_line})\n")
                    for line_num, line_text in zip(line_numbers, line_texts):
                        f.write(f">   {line_num}: {line_text}\n")
                
                f.write('>\n\n\n')
            
            return True
            
        except Exception as e:
            QMessageBox.warning(self.tab_widget, 'Error Taking Note',
                              f'Could not write to note file:\n{e}')
            return False
    
    def show_jump_to_note_menu(self, pos, text_widget, side, viewer):
        """
        Add 'Jump to Note' to context menu for yellow highlighted lines.
        
        Args:
            pos: Mouse position
            text_widget: The text widget (base_text or modified_text)
            side: 'base' or 'modified'
            viewer: The DiffViewer instance
        """
        # Get the line under cursor
        cursor = text_widget.cursorForPosition(pos)
        line_idx = cursor.blockNumber()
        
        # Check if this line has a note (yellow highlighting)
        line_nums = viewer.base_line_nums if side == 'base' else viewer.modified_line_nums
        noted_lines = viewer.base_noted_lines if side == 'base' else viewer.modified_noted_lines
        
        if line_idx >= len(line_nums):
            return None
        
        line_num = line_nums[line_idx]
        if line_num is None or line_num not in noted_lines:
            return None
        
        # This line has a note - return the action
        return lambda: self.jump_to_note(viewer.base_file if side == 'base' else viewer.modified_file,
                                         side, line_num, viewer)
    
    def show_jump_to_note_menu_commit_msg(self, pos, text_widget):
        """
        Check if commit message line has a note and return jump action if it does.
        
        Args:
            pos: Mouse position
            text_widget: The commit message text widget
            
        Returns:
            Callable to jump to note, or None if no note exists for this line
        """
        # Get the line under cursor
        cursor = text_widget.cursorForPosition(pos)
        line_idx = cursor.blockNumber()
        
        # Check if this line has yellow highlighting (indicating a note was taken)
        block = text_widget.document().findBlockByNumber(line_idx)
        if not block.isValid():
            return None
        
        # Check for yellow background format
        cursor_check = QTextCursor(block)
        cursor_check.movePosition(cursor_check.MoveOperation.StartOfBlock)
        cursor_check.movePosition(cursor_check.MoveOperation.EndOfBlock, cursor_check.MoveMode.KeepAnchor)
        
        char_format = cursor_check.charFormat()
        bg_color = char_format.background().color()
        
        # Check if it's yellow (RGB: 255, 255, 200 - light yellow)
        if bg_color.red() > 200 and bg_color.green() > 200 and bg_color.blue() > 150:
            # This line has a note - return the jump action
            return lambda: self.jump_to_note_commit_msg(line_idx)
        
        return None
    
    def jump_to_note_commit_msg(self, line_idx):
        """
        Jump to the note for a specific line in the commit message.
        
        Args:
            line_idx: Line index in the commit message display
        """
        note_file = self.get_note_file()
        if not note_file:
            return
        
        # Get the commit message tab
        commit_msg_widget = None
        if 'commit_msg' in self.tab_widget.file_to_tab_index:
            commit_msg_tab_index = self.tab_widget.file_to_tab_index['commit_msg']
            if 0 <= commit_msg_tab_index < self.tab_widget.tab_widget.count():
                widget = self.tab_widget.tab_widget.widget(commit_msg_tab_index)
                if isinstance(widget, CommitMessageTab):
                    commit_msg_widget = widget
        
        if not commit_msg_widget:
            return
        
        # Search for the note
        try:
            with open(note_file, 'r', encoding='utf-8') as f:
                content = f.read()
        except Exception:
            return
        
        # Parse to find the note containing this line index
        lines = content.split('\n')
        found_line_idx = None
        note_end_idx = None
        
        for i, line in enumerate(lines):
            if line.startswith("> (commit_msg): Commit Message:"):
                # Extract range [start,end)
                if ':[' in line:
                    range_part = line.split(':[')[1].split(')')[0]
                    try:
                        start, end = map(int, range_part.split(','))
                        if start <= line_idx < end:
                            found_line_idx = i
                            # Find the end of this note (blank line with just '>')
                            for j in range(i + 1, len(lines)):
                                if lines[j].strip() == '>':
                                    note_end_idx = j
                                    break
                            break
                    except (ValueError, IndexError):
                        continue
        
        if found_line_idx is None:
            # Note not found - remove yellow highlighting from this line
            block = commit_msg_widget.text_widget.document().findBlockByNumber(line_idx)
            if block.isValid():
                cursor = QTextCursor(block)
                cursor.movePosition(cursor.MoveOperation.StartOfBlock)
                cursor.movePosition(cursor.MoveOperation.EndOfBlock, cursor.MoveMode.KeepAnchor)
                
                # Clear the background by setting a format with no background
                char_format = QTextCharFormat()
                char_format.clearBackground()
                cursor.mergeCharFormat(char_format)
            
            QMessageBox.information(self.tab_widget, 'Note Not Found',
                                  'The note for this line was not found in the note file.\n'
                                  'The highlighting has been removed.')
            return
        
        # Open or switch to review notes tab
        self.on_notes_clicked()
        
        # Navigate to the found line
        if 'review_notes' in self.tab_widget.file_to_tab_index:
            review_notes_tab_index = self.tab_widget.file_to_tab_index['review_notes']
            if 0 <= review_notes_tab_index < self.tab_widget.tab_widget.count():
                notes_widget = self.tab_widget.tab_widget.widget(review_notes_tab_index)
                
                # Move cursor to the line
                cursor = notes_widget.textCursor()
                cursor.movePosition(cursor.MoveOperation.Start)
                for _ in range(found_line_idx):
                    cursor.movePosition(cursor.MoveOperation.Down)
                
                # Select the entire note section (from header to blank '>' line)
                cursor.movePosition(cursor.MoveOperation.StartOfBlock)
                end_cursor = notes_widget.textCursor()
                end_cursor.movePosition(end_cursor.MoveOperation.Start)
                if note_end_idx is not None:
                    for _ in range(note_end_idx):
                        end_cursor.movePosition(end_cursor.MoveOperation.Down)
                    end_cursor.movePosition(end_cursor.MoveOperation.EndOfBlock)
                else:
                    end_cursor.movePosition(end_cursor.MoveOperation.End)
                
                cursor.setPosition(end_cursor.position(), cursor.MoveMode.KeepAnchor)
                notes_widget.setTextCursor(cursor)
                notes_widget.ensureCursorVisible()

    
    def jump_to_note(self, file_path, side, line_num, viewer):
        """
        Jump to the note for a specific file and line number.
        
        Args:
            file_path: Source file path
            side: 'base' or 'modified'
            line_num: Line number to search for
            viewer: The DiffViewer instance (to remove highlighting if note not found)
        """
        note_file = self.get_note_file()
        if not note_file:
            QMessageBox.warning(self.tab_widget, 'Error',
                              'No note file has been configured.')
            return
        
        # Search for the note
        try:
            with open(note_file, 'r', encoding='utf-8') as f:
                content = f.read()
        except Exception as e:
            QMessageBox.warning(self.tab_widget, 'Error',
                              f'Could not read note file:\n{e}')
            return
        
        # Parse to find the note
        clean_filename = extract_display_path(file_path)
        prefix = '(base)' if side == 'base' else '(modi)'
        
        # Search for header line containing this file and line number
        lines = content.split('\n')
        found_line_idx = None
        note_end_idx = None
        
        for i, line in enumerate(lines):
            if line.startswith(f"> {prefix}: {clean_filename}:"):
                # Extract range [start,end)
                if ':[' in line:
                    range_part = line.split(':[')[1].split(')')[0]
                    try:
                        start, end = map(int, range_part.split(','))
                        if start <= line_num < end:
                            found_line_idx = i
                            # Find the end of this note (blank line with just '>')
                            for j in range(i + 1, len(lines)):
                                if lines[j].strip() == '>':
                                    note_end_idx = j
                                    break
                            break
                    except (ValueError, IndexError):
                        continue
        
        # Open or switch to Review Notes tab
        self.on_notes_clicked()
        
<<<<<<< HEAD
        # Get the Review Notes tab widget - reopen if needed
        if 'review_notes' not in self.tab_widget.file_to_tab_index:
            self.open_review_notes()
            if 'review_notes' not in self.tab_widget.file_to_tab_index:
                QMessageBox.warning(self.tab_widget, 'Error',
                                  'Could not open Review Notes tab.')
                return

        tab_index = self.tab_widget.file_to_tab_index['review_notes']
        text_widget = self.tab_widget.tab_widget.widget(tab_index)

=======
        # Get the Review Notes tab widget
        if 'review_notes' not in self.tab_widget.file_to_tab_index:
            QMessageBox.warning(self.tab_widget, 'Error',
                              'Could not open Review Notes tab.')
            return
        
        tab_index = self.tab_widget.file_to_tab_index['review_notes']
        if not (0 <= tab_index < self.tab_widget.tab_widget.count()):
            QMessageBox.warning(self.tab_widget, 'Error',
                              'Review Notes tab index is invalid.')
            return
        
        text_widget = self.tab_widget.tab_widget.widget(tab_index)
        if not isinstance(text_widget, ReviewNotesTab):
            QMessageBox.warning(self.tab_widget, 'Error',
                              'Review Notes tab has unexpected type.')
            return
        
>>>>>>> f90deb25
        if found_line_idx is not None:
            # Note found - highlight it
            cursor = text_widget.textCursor()
            
            # Move to start of note header
            cursor.movePosition(QTextCursor.MoveOperation.Start)
            for _ in range(found_line_idx):
                cursor.movePosition(QTextCursor.MoveOperation.Down)
            
            # Select to end of note (or end of doc if no end found)
            cursor.movePosition(QTextCursor.MoveOperation.StartOfLine)
            if note_end_idx:
                for _ in range(found_line_idx, note_end_idx + 1):
                    cursor.movePosition(QTextCursor.MoveOperation.Down,
                                      QTextCursor.MoveMode.KeepAnchor)
            else:
                # No end found, select just the header and first few lines
                for _ in range(5):
                    cursor.movePosition(QTextCursor.MoveOperation.Down,
                                      QTextCursor.MoveMode.KeepAnchor)
            
            text_widget.setTextCursor(cursor)
            text_widget.centerCursor()
        else:
            # Note not found - position cursor at top
            cursor = text_widget.textCursor()
            cursor.movePosition(QTextCursor.MoveOperation.Start)
            text_widget.setTextCursor(cursor)
            
            # Remove highlighting
            if side == 'base':
                viewer.base_noted_lines.discard(line_num)
                # Remove yellow highlighting from display
                for i, num in enumerate(viewer.base_line_nums):
                    if num == line_num:
                        # Clear the noted line marking
                        if hasattr(viewer.base_text, 'noted_lines'):
                            viewer.base_text.noted_lines.discard(i)
                        viewer.base_text.viewport().update()
                        viewer.base_line_area.noted_lines.discard(i)
                        viewer.base_line_area.update()
            else:
                viewer.modified_noted_lines.discard(line_num)
                # Remove yellow highlighting from display
                for i, num in enumerate(viewer.modified_line_nums):
                    if num == line_num:
                        # Clear the noted line marking
                        if hasattr(viewer.modified_text, 'noted_lines'):
                            viewer.modified_text.noted_lines.discard(i)
                        viewer.modified_text.viewport().update()
                        viewer.modified_line_area.noted_lines.discard(i)
                        viewer.modified_line_area.update()
    
    def update_button_state(self, is_open, is_active):
        """Update Review Notes button style based on state"""
        if not self.notes_button:
            return
        
        if is_active:
            # Currently selected - bright highlight
            self.notes_button.setStyleSheet("""
                QPushButton {
                    text-align: left;
                    padding: 8px 8px 8px 20px;
                    border: none;
                    background-color: #b0d4ff;
                    border-left: 6px solid #1e90ff;
                    font-weight: bold;
                    color: #1e90ff;
                }
                QPushButton:hover {
                    background-color: #a0c4ef;
                }
            """)
        elif is_open:
            # Open but not selected - subtle highlight
            self.notes_button.setStyleSheet("""
                QPushButton {
                    text-align: left;
                    padding: 8px 8px 8px 20px;
                    border: none;
                    background-color: #e0f0ff;
                    border-left: 4px solid #1e90ff;
                    font-weight: bold;
                    color: #1e90ff;
                }
                QPushButton:hover {
                    background-color: #d0e0ef;
                }
            """)
        else:
            # Closed - no highlight
            self.notes_button.setStyleSheet("""
                QPushButton {
                    text-align: left;
                    padding: 8px 8px 8px 20px;
                    border: none;
                    background-color: #f0f8ff;
                    border-left: 4px solid transparent;
                    font-weight: bold;
                    color: #1e90ff;
                }
                QPushButton:hover {
                    background-color: #e0f0ff;
                }
            """)<|MERGE_RESOLUTION|>--- conflicted
+++ resolved
@@ -279,6 +279,10 @@
         self.reload_timer = None
         self.editor_class = tab_widget.editor_class
         self.editor_theme = tab_widget.editor_theme
+
+    def is_builtin_editor(self, text_widget):
+        """Check if the widget is the built-in editor (not external emacs/vim)"""
+        return isinstance(text_widget, ReviewNotesTab)
     
     def get_note_file(self):
         """Get the current note file path"""
@@ -291,10 +295,6 @@
                 return viewer.note_file
         return None
     
-    def is_builtin_editor(self, text_widget):
-        """Check if the widget is the built-in editor (not external emacs/vim)"""
-        return hasattr(text_widget, 'has_unsaved_changes')
-
     def prompt_for_note_file(self):
         """
         Prompt user to select a note file.
@@ -395,7 +395,6 @@
                                   'No note file has been configured yet.')
             return
 
-<<<<<<< HEAD
         # Check if using external editor
         if self.editor_class is not None:
             # Use external editor widget (emacs or vim)
@@ -412,17 +411,7 @@
             return
 
         # Use built-in editor (original behavior)
-        # Read note file content
-        try:
-            with open(note_file, 'r', encoding='utf-8') as f:
-                notes_text = f.read()
-        except FileNotFoundError:
-            notes_text = "# No notes yet\n"
-        except Exception as e:
-            notes_text = f"# Error reading note file:\n# {e}\n"
-=======
         notes_text = self.load_note_text()
->>>>>>> f90deb25
 
         # Create review notes tab widget
         text_widget = ReviewNotesTab(notes_text, self)
@@ -445,12 +434,8 @@
     
     def show_notes_context_menu(self, pos, text_widget):
         """Show context menu for review notes tab"""
-        # External editors handle their own context menus
-        if not self.is_builtin_editor(text_widget):
-            return
-
         menu = QMenu(self.tab_widget)
-
+        
         cursor = text_widget.textCursor()
         has_selection = cursor.hasSelection()
         
@@ -462,46 +447,14 @@
         
         menu.exec(text_widget.mapToGlobal(pos))
     
-    def on_notes_text_changed(self, text_widget):
-        """Handle text changes in Review Notes tab"""
-        # External editors handle their own text processing
-        if not self.is_builtin_editor(text_widget):
-            return
-
-        # Filter out non-ASCII characters
-        cursor_pos = text_widget.textCursor().position()
-        text = text_widget.toPlainText()
-        
-        # Filter to ASCII only
-        filtered_text = ''.join(char for char in text if ord(char) < 128)
-        
-        if filtered_text != text:
-            # Non-ASCII characters were present - replace text
-            text_widget.blockSignals(True)
-            text_widget.setPlainText(filtered_text)
-            # Restore cursor position (adjusted for removed chars)
-            new_cursor = text_widget.textCursor()
-            new_cursor.setPosition(min(cursor_pos, len(filtered_text)))
-            text_widget.setTextCursor(new_cursor)
-            text_widget.blockSignals(False)
-        
-        # Mark as having unsaved changes
-        if not text_widget.has_unsaved_changes:
-            text_widget.has_unsaved_changes = True
-            self.update_notes_tab_title(text_widget, dirty=True)
-        
-        # Restart auto-save timer (2.5 seconds)
-        text_widget.save_timer.stop()
-        text_widget.save_timer.start(2500)
-    
     def save_notes_content(self, text_widget):
         """Save the notes content to file"""
+        # External editors (emacs/vim) save on their own
+        if not self.is_builtin_editor(text_widget):
+            return
+
         note_file = self.get_note_file()
         if not note_file:
-            return
-
-        # External editors handle their own saving
-        if not self.is_builtin_editor(text_widget):
             return
 
         try:
@@ -528,22 +481,22 @@
     
     def update_notes_tab_title(self, text_widget, dirty):
         """Update the tab title to show dirty state"""
+        # External editors don't show dirty state in tab title
+        if not self.is_builtin_editor(text_widget):
+            return
+
         note_file = self.get_note_file()
         if not note_file:
             return
 
-        # External editors don't show dirty state in tab title
-        if not self.is_builtin_editor(text_widget):
-            return
-
         # Find the tab index
         if 'review_notes' not in self.tab_widget.file_to_tab_index:
             return
-        
+
         tab_index = self.tab_widget.file_to_tab_index['review_notes']
         if not (0 <= tab_index < self.tab_widget.tab_widget.count()):
             return
-        
+
         # Update title with asterisk if dirty
         if dirty:
             self.tab_widget.tab_widget.setTabText(tab_index, f"*{note_file}")
@@ -628,11 +581,7 @@
         text_widget = self.tab_widget.tab_widget.widget(tab_index)
         if not isinstance(text_widget, ReviewNotesTab):
             return
-
-        # External editors handle their own reloading
-        if not self.is_builtin_editor(text_widget):
-            return
-
+        
         # Check if there are unsaved changes
         if text_widget.has_unsaved_changes():
             # Show conflict dialog
@@ -963,19 +912,6 @@
         # Open or switch to Review Notes tab
         self.on_notes_clicked()
         
-<<<<<<< HEAD
-        # Get the Review Notes tab widget - reopen if needed
-        if 'review_notes' not in self.tab_widget.file_to_tab_index:
-            self.open_review_notes()
-            if 'review_notes' not in self.tab_widget.file_to_tab_index:
-                QMessageBox.warning(self.tab_widget, 'Error',
-                                  'Could not open Review Notes tab.')
-                return
-
-        tab_index = self.tab_widget.file_to_tab_index['review_notes']
-        text_widget = self.tab_widget.tab_widget.widget(tab_index)
-
-=======
         # Get the Review Notes tab widget
         if 'review_notes' not in self.tab_widget.file_to_tab_index:
             QMessageBox.warning(self.tab_widget, 'Error',
@@ -994,7 +930,6 @@
                               'Review Notes tab has unexpected type.')
             return
         
->>>>>>> f90deb25
         if found_line_idx is not None:
             # Note found - highlight it
             cursor = text_widget.textCursor()
