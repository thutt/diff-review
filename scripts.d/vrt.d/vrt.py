--- conflicted
+++ resolved
@@ -172,12 +172,9 @@
                                                          options.arg_dump_ir,
                                                          options.arg_tab_label_stats,
                                                          options.arg_file_label_stats,
-<<<<<<< HEAD
-                                                         options.arg_keybindings)
-=======
+                                                         options.arg_keybindings,
                                                          options.editor_class_,
                                                          options.editor_theme_)
->>>>>>> cf374cf3
 
     if options.dossier_["commit_msg"] is not None:
         tab_widget.add_commit_msg(options.dossier_["commit_msg"])
