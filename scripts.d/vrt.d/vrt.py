--- conflicted
+++ resolved
@@ -319,18 +319,16 @@
     parser  = configure_parser()
     options = parser.parse_args()
 
-<<<<<<< HEAD
-    options.diffs_root_dir = os.path.join(default_review_dir,
-                                          default_review_name)
-    if options.arg_dossier_url is not None:
-        pass                    # XXX Anything to do?
-=======
     # afr: abstract file reader
     review_dir = os.path.join(options.arg_review_dir, options.arg_review_name)
     afr = file_local.LocalFileAccess(review_dir)
     if options.arg_dossier is None:
         options.arg_dossier = os.path.join(review_dir, "dossier.json")
->>>>>>> 842d34a4
+
+    options.diffs_root_dir = os.path.join(default_review_dir,
+                                          default_review_name)
+    if options.arg_dossier_url is not None:
+        pass                    # XXX Anything to do?
     else:
         # Check for '--dossier', or use default dossier.
         if options.arg_dossier is None:
@@ -429,12 +427,8 @@
     return viewer
 
 def generate(options, note):
-<<<<<<< HEAD
-    tab_widget  = tab_manager_module.DiffViewerTabWidget(options.arg_display_n_lines,
-=======
-    application = PyQt6.QtWidgets.QApplication(sys.argv)
-    tab_widget  = tab_manager_module.DiffViewerTabWidget(options.afr_,options.arg_display_n_lines,
->>>>>>> 842d34a4
+    tab_widget  = tab_manager_module.DiffViewerTabWidget(options.afr_,
+                                                         options.arg_display_n_lines,
                                                          options.arg_display_n_chars,
                                                          show_diff_map(options),
                                                          show_line_numbers(options),
